from frontend.stmt_inferrer import *
import ast
import sys
import time

r = open("tests/inference/generic_test.py")
t = ast.parse(r.read())
r.close()

solver = z3_types.TypesSolver(t)

context = Context()
solver.infer_stubs(context, infer)

for stmt in t.body:
    infer(stmt, context, solver)

solver.push()


def print_complete_solver(z3solver):
    pp = z3_types.z3printer._PP
    pp.max_lines = 4000
    pp.max_width = 120
    formatter = z3_types.z3printer._Formatter
    formatter.max_visited = 100000
    formatter.max_depth = 50
    formatter.max_args = 512
    out = sys.stdout
    pp(out, formatter(z3solver))


start_time = time.time()

<<<<<<< HEAD
print_complete_solver(solver)

print(solver.to_smt2())
print('(assert (and ' + ' '.join([str(e) for e in solver.assertions_vars]) + '))')

check = solver.check(solver.assertions_vars)

try:
    model = solver.model()
=======
check = solver.optimize.check()

if check == z3_types.unsat:
    print("Check: unsat")
    solver.check(solver.assertions_vars)
    print([solver.assertions_errors[x] for x in solver.unsat_core()])
else:
    model = solver.optimize.model()
>>>>>>> b0d287cc
    for v in sorted(context.types_map):
        z3_t = context.types_map[v]

        if isinstance(z3_t, (Context, AnnotatedFunction)):
            continue

        print("{}: {}".format(v, model[z3_t]))

end_time = time.time()

print("Ran in {} seconds".format(end_time - start_time))<|MERGE_RESOLUTION|>--- conflicted
+++ resolved
@@ -32,17 +32,6 @@
 
 start_time = time.time()
 
-<<<<<<< HEAD
-print_complete_solver(solver)
-
-print(solver.to_smt2())
-print('(assert (and ' + ' '.join([str(e) for e in solver.assertions_vars]) + '))')
-
-check = solver.check(solver.assertions_vars)
-
-try:
-    model = solver.model()
-=======
 check = solver.optimize.check()
 
 if check == z3_types.unsat:
@@ -51,7 +40,6 @@
     print([solver.assertions_errors[x] for x in solver.unsat_core()])
 else:
     model = solver.optimize.model()
->>>>>>> b0d287cc
     for v in sorted(context.types_map):
         z3_t = context.types_map[v]
 
