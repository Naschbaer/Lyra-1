--- conflicted
+++ resolved
@@ -23,7 +23,7 @@
     infer(stmt, context, solver)
 
 solver.push()
-<<<<<<< HEAD
+
 check = solver.optimize.check()
 
 if check == z3_types.unsat:
@@ -33,7 +33,9 @@
 else:
     solver.optimize.check()
     model = solver.optimize.model()
-=======
+    for v in sorted(context.types_map):
+        z3_t = context.types_map[v]
+        print("{}: {}".format(v, model[z3_t]))
 
 
 def print_complete_solver(solver):
@@ -48,11 +50,6 @@
     pp(out, formatter(solver))
 
 
-check = solver.check(solver.assertions_vars)
-# print_complete_solver(solver)
-try:
-    model = solver.model()
->>>>>>> b0dd275f
-    for v in sorted(context.types_map):
-        z3_t = context.types_map[v]
-        print("{}: {}".format(v, model[z3_t]))
+
+
+
