from abc import ABCMeta, abstractmethod
from enum import Enum
from functools import reduce
from typing import List


class Lattice(metaclass=ABCMeta):
    """A mutable lattice element.

    Subclasses are expected to provide consistent method implementations for:
    * `bottom()`, `is_bottom()`
    * `top()`, `is_top()`
    """

<<<<<<< HEAD
    def __init__(self):
        """Create a default lattice element."""
        self.default()

    def __eq__(self, other: 'BaseLattice'):
        if isinstance(other, self.__class__):
            return repr(self) == repr(other)
        return False
=======
    def __eq__(self, other: 'Lattice'):
        isinstance(other, self.__class__) and repr(self) == repr(other)
>>>>>>> a35add0c

    def __hash__(self):
        return hash(repr(self))

    def __ne__(self, other: 'Lattice'):
        return not (self == other)

    @abstractmethod
    def __repr__(self):
        """Unambiguous string representing the current lattice element.

        :return: unambiguous string representation
        """

    @abstractmethod
    def bottom(self):
        """The bottom lattice element.

        :return: current lattice element modified to be the bottom lattice element
        """

    @abstractmethod
    def top(self):
        """The top lattice element.

        :return: current lattice element modified to be the top lattice element
        """

    @abstractmethod
    def is_bottom(self) -> bool:
        """Test whether the lattice element is bottom.

        :return: whether the lattice element is bottom
        """

    @abstractmethod
    def is_top(self) -> bool:
        """Test whether the lattice element is top.

        :return: whether the lattice element is top
        """

    @abstractmethod
    def _less_equal(self, other: 'Lattice') -> bool:
        """Partial order between default lattice elements.

        :param other: other lattice element
        :return: whether the current lattice element is less than or equal to the other lattice element
        """

    def less_equal(self, other: 'Lattice') -> bool:
        """Partial order between lattice elements.

        :param other: other lattice element
        :return: whether the current lattice element is less than or equal to the other lattice element
        """
        if self.is_bottom() or other.is_top():
            return True
        elif other.is_bottom() or self.is_top():
            return False
        else:
            return self._less_equal(other)

    @abstractmethod
    def _join(self, other: 'Lattice') -> 'Lattice':
        """Least upper bound between default lattice elements.

        :param other: other lattice element
        :return: current lattice element modified to be the least upper bound of the two lattice elements
        """

    def join(self, other: 'Lattice') -> 'Lattice':
        """Least upper bound between lattice elements.

        :param other: other lattice element
        :return: current lattice element modified to be the least upper bound of the two lattice elements
        """
        if self.is_bottom() or other.is_top():
            return self.replace(other)
        elif other.is_bottom() or self.is_top():
            return self
        else:
            return self._join(other)

    def big_join(self, elements: List['Lattice']) -> 'Lattice':
        """Least upper bound between multiple lattice elements.

        :param elements: lattice elements to compute the least upper bound of
        :return: current lattice element modified to be the least upper bound of the lattice elements
        """
        return reduce(lambda s1, s2: s1.join(s2), elements, self.bottom())

    @abstractmethod
    def _meet(self, other: 'Lattice'):
        """Greatest lower bound between default lattice elements.

        :param other: other lattice element
        :return: current lattice element modified to be the greatest lower bound of the two lattice elements
        """

    def meet(self, other: 'Lattice'):
        """Greatest lower bound between lattice elements.

        :param other: other lattice element
        :return: current lattice element modified to be the greatest lower bound of the two lattice elements
        """
        if self.is_top() or other.is_bottom():
            return self.replace(other)
        elif other.is_top() or self.is_bottom():
            return self
        else:
            return self._meet(other)

    def big_meet(self, elements: List['Lattice']) -> 'Lattice':
        """Greatest lower bound between multiple lattice elements.

        :param elements: lattice elements to compute the greatest lower bound of
        :return: current lattice element modified to be the least upper bound of the lattice elements
        """
        return reduce(lambda s1, s2: s1.meet(s2), elements, self.top())

    @abstractmethod
    def _widening(self, other: 'Lattice'):
        """Widening between default lattice elements.

        :param other: other lattice element
        :return: current lattice element modified to be the widening of the two lattice elements
        """

    def widening(self, other: 'Lattice'):
        """Widening between lattice elements.

        :param other: other lattice element
        :return: current lattice element modified to be the widening of the two lattice elements
        """
        if self.is_bottom() or other.is_top():
            return self.replace(other)
        else:
            return self._widening(other)

    def replace(self, other: 'Lattice') -> 'Lattice':
        """Replace this instance with another lattice element.

        :param other: other lattice element
        :return: current lattice element updated to be equal to other
        """
        self.__dict__.update(other.__dict__)
        return self


<<<<<<< HEAD
class Kind(Enum):
    TOP = 3
    ELEMENT = 2
    BOTTOM = 1


class SpecialElementMixin(BaseLattice, Generic[L], metaclass=ABCMeta):
    """A Mixin to add a capability to distinguish between user-defined and special elements like TOP/BOTTOM."""

    def __init__(self):
        """Create a default lattice element."""
        self._element = None
        self._kind = Kind.ELEMENT
        super().__init__()
=======
class BoundedLattice(Lattice, metaclass=ABCMeta):
    """A mutable lattice element, with default bottom and top elements."""

    class Kind(Enum):
        TOP = 3
        DEFAULT = 2
        BOTTOM = 1

    def __init__(self):
        self._kind = BoundedLattice.Kind.DEFAULT
>>>>>>> a35add0c

    @property
    def kind(self):
        return self._kind

<<<<<<< HEAD
    @element.setter
    def element(self, element):
        self._kind = Kind.ELEMENT
        self._element = element

    def __repr__(self):
        return str(self.element) if self._kind is Kind.ELEMENT else self._kind.name


class TopElementMixin(SpecialElementMixin, BaseLattice, Generic[L], metaclass=ABCMeta):
    """A Mixin to add a special TOP element to another lattice."""

    def top(self) -> 'Lattice[L]':
        self._kind = Kind.TOP
        self._element = None
        return self

    def is_top(self) -> bool:
        return self._kind == Kind.TOP


class BottomElementMixin(SpecialElementMixin, BaseLattice, Generic[L], metaclass=ABCMeta):
    """A Mixin to add a special BOTTOM element to another lattice."""

    def bottom(self) -> 'Lattice[L]':
        self._kind = Kind.BOTTOM
        self._element = None
        return self

    def is_bottom(self) -> bool:
        return self._kind == Kind.BOTTOM


class Lattice(TopElementMixin, BottomElementMixin, BaseLattice, Generic[L], metaclass=ABCMeta):
    """
    A generic lattice that provides a TOP and a BOTTOM element and related methods.

    If you want to provide the TOP/BOTTOM element yourself, subclass `BaseLattice` instead.

    An instance of this class represents a mutable lattice element.

    Subclassing lattices are expected to provide the method:

    * `default()`

    **Note**: Subclasses must ensure that the `kind` property is set appropriately at any point in time. This is 
    guaranteed when using only the `element` property to set the element. 
    """
=======
    @kind.setter
    def kind(self, kind: 'BoundedLattice.Kind'):
        self._kind = kind

    def bottom(self) -> 'BoundedLattice':
        self.kind = BoundedLattice.Kind.BOTTOM
        return self

    def top(self) -> 'BoundedLattice':
        self.kind = BoundedLattice.Kind.TOP
        return self

    def is_bottom(self) -> bool:
        return self.kind == BoundedLattice.Kind.BOTTOM

    def is_top(self) -> bool:
        return self.kind == BoundedLattice.Kind.TOP
>>>>>>> a35add0c
<|MERGE_RESOLUTION|>--- conflicted
+++ resolved
@@ -12,19 +12,8 @@
     * `top()`, `is_top()`
     """
 
-<<<<<<< HEAD
-    def __init__(self):
-        """Create a default lattice element."""
-        self.default()
-
-    def __eq__(self, other: 'BaseLattice'):
-        if isinstance(other, self.__class__):
-            return repr(self) == repr(other)
-        return False
-=======
     def __eq__(self, other: 'Lattice'):
         isinstance(other, self.__class__) and repr(self) == repr(other)
->>>>>>> a35add0c
 
     def __hash__(self):
         return hash(repr(self))
@@ -175,22 +164,6 @@
         return self
 
 
-<<<<<<< HEAD
-class Kind(Enum):
-    TOP = 3
-    ELEMENT = 2
-    BOTTOM = 1
-
-
-class SpecialElementMixin(BaseLattice, Generic[L], metaclass=ABCMeta):
-    """A Mixin to add a capability to distinguish between user-defined and special elements like TOP/BOTTOM."""
-
-    def __init__(self):
-        """Create a default lattice element."""
-        self._element = None
-        self._kind = Kind.ELEMENT
-        super().__init__()
-=======
 class BoundedLattice(Lattice, metaclass=ABCMeta):
     """A mutable lattice element, with default bottom and top elements."""
 
@@ -201,62 +174,11 @@
 
     def __init__(self):
         self._kind = BoundedLattice.Kind.DEFAULT
->>>>>>> a35add0c
 
     @property
     def kind(self):
         return self._kind
 
-<<<<<<< HEAD
-    @element.setter
-    def element(self, element):
-        self._kind = Kind.ELEMENT
-        self._element = element
-
-    def __repr__(self):
-        return str(self.element) if self._kind is Kind.ELEMENT else self._kind.name
-
-
-class TopElementMixin(SpecialElementMixin, BaseLattice, Generic[L], metaclass=ABCMeta):
-    """A Mixin to add a special TOP element to another lattice."""
-
-    def top(self) -> 'Lattice[L]':
-        self._kind = Kind.TOP
-        self._element = None
-        return self
-
-    def is_top(self) -> bool:
-        return self._kind == Kind.TOP
-
-
-class BottomElementMixin(SpecialElementMixin, BaseLattice, Generic[L], metaclass=ABCMeta):
-    """A Mixin to add a special BOTTOM element to another lattice."""
-
-    def bottom(self) -> 'Lattice[L]':
-        self._kind = Kind.BOTTOM
-        self._element = None
-        return self
-
-    def is_bottom(self) -> bool:
-        return self._kind == Kind.BOTTOM
-
-
-class Lattice(TopElementMixin, BottomElementMixin, BaseLattice, Generic[L], metaclass=ABCMeta):
-    """
-    A generic lattice that provides a TOP and a BOTTOM element and related methods.
-
-    If you want to provide the TOP/BOTTOM element yourself, subclass `BaseLattice` instead.
-
-    An instance of this class represents a mutable lattice element.
-
-    Subclassing lattices are expected to provide the method:
-
-    * `default()`
-
-    **Note**: Subclasses must ensure that the `kind` property is set appropriately at any point in time. This is 
-    guaranteed when using only the `element` property to set the element. 
-    """
-=======
     @kind.setter
     def kind(self, kind: 'BoundedLattice.Kind'):
         self._kind = kind
@@ -273,5 +195,4 @@
         return self.kind == BoundedLattice.Kind.BOTTOM
 
     def is_top(self) -> bool:
-        return self.kind == BoundedLattice.Kind.TOP
->>>>>>> a35add0c
+        return self.kind == BoundedLattice.Kind.TOP