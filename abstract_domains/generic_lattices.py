--- conflicted
+++ resolved
@@ -1,10 +1,5 @@
-<<<<<<< HEAD
-from abc import abstractmethod, ABCMeta
-from typing import List, TypeVar, Type, Dict
-=======
 from abc import ABCMeta, abstractmethod
-from typing import List, TypeVar, Generic, Type
->>>>>>> 2b27d0be
+from typing import List, TypeVar, Generic, Type, Dict
 
 from abstract_domains.lattice import Lattice, BaseLattice
 from core.expressions import VariableIdentifier
@@ -72,14 +67,10 @@
         return self._join(other)
 
 
-<<<<<<< HEAD
 L = TypeVar('L')
 
 
-class StackLattice(Lattice, metaclass=ABCMeta):
-=======
 class StackLattice(Lattice, Generic[L], metaclass=ABCMeta):
->>>>>>> 2b27d0be
     """A generic lattice that represents a stack of elements of some other lattice L."""
 
     def __init__(self, element_lattice: Type[L], args_dict):
