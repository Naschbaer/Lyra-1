--- conflicted
+++ resolved
@@ -1,8 +1,4 @@
-<<<<<<< HEAD
 from z3 import Or, And
-=======
-from z3 import Or
->>>>>>> 1ae1d248
 import ast
 
 
@@ -22,12 +18,8 @@
             "number": z3_types.num,
             "sequence": z3_types.seq
         }
-<<<<<<< HEAD
-        self.type_vars = {}
-=======
         self.type_var_poss = {}
         self.type_var_super = {}
->>>>>>> 1ae1d248
 
     def resolve(self, annotation, solver, generics_map=None):
         """Resolve the type annotation with the following grammar:
@@ -44,11 +36,8 @@
             | Tuple[t*]
             | Callable[[t*], t]
         """
-<<<<<<< HEAD
         if isinstance(annotation, ast.NameConstant) and annotation.value is None:
             return solver.z3_types.none
-=======
->>>>>>> 1ae1d248
         if isinstance(annotation, ast.Name):
             if annotation.id in self.primitives:
                 return self.primitives[annotation.id]
@@ -60,27 +49,12 @@
                 raise ValueError("Invalid type annotation {} in line {}".format(annotation.id, annotation.lineno))
             if annotation.id in generics_map:
                 return generics_map[annotation.id]
-<<<<<<< HEAD
-            if annotation.id not in self.type_vars:
-=======
             if annotation.id not in self.type_var_poss:
->>>>>>> 1ae1d248
                 raise ValueError("Invalid type annotation {} in line {}".format(annotation.id, annotation.lineno))
 
             result_type = solver.new_z3_const("generic")
             generics_map[annotation.id] = result_type
 
-<<<<<<< HEAD
-            supers_types = [self.resolve(x, solver, generics_map) for x in self.type_vars[annotation.id]]
-            if supers_types:
-                solver.add(Or([solver.z3_types.subtype(result_type, x) for x in supers_types]),
-                           fail_message="Generic type in line {}".format(annotation.lineno))
-            return result_type
-
-        if isinstance(annotation, ast.Subscript):
-            assert isinstance(annotation.value, ast.Name)
-            assert isinstance(annotation.slice, ast.Index)
-=======
             possible_types = [self.resolve(x, solver, generics_map) for x in self.type_var_poss[annotation.id]]
             if possible_types:
                 solver.add(Or([result_type == x for x in possible_types]),
@@ -96,7 +70,6 @@
             if not (isinstance(annotation.value, ast.Name) and isinstance(annotation.slice, ast.Index)):
                 raise TypeError("Invalid type annotation in line {}.".format(annotation.lineno))
 
->>>>>>> 1ae1d248
             annotation_val = annotation.value.id
             if annotation_val == "List":
                 # Parse List type
@@ -104,14 +77,9 @@
             
             if annotation_val == "Dict":
                 # Parse Dict type
-<<<<<<< HEAD
-                assert isinstance(annotation.slice.value, ast.Tuple)
-                assert len(annotation.slice.value.elts) == 2
-=======
                 if not (isinstance(annotation.slice.value, ast.Tuple) and len(annotation.slice.value.elts) == 2):
                     raise TypeError("Dict annotation in line {} should have 2 comma-separated args"
                                     .format(annotation.lineno))
->>>>>>> 1ae1d248
 
                 # Get the types of the dict args
                 keys_type = self.resolve(annotation.slice.value.elts[0], solver, generics_map)
@@ -128,12 +96,8 @@
             
             if annotation_val == "Tuple":
                 # Parse Tuple type
-<<<<<<< HEAD
-                assert isinstance(annotation.slice.value, (ast.Name, ast.Tuple))
-=======
                 if not isinstance(annotation.slice.value, (ast.Name, ast.Tuple)):
                     raise TypeError("Invalid tuple type annotation in line {}".format(annotation.lineno))
->>>>>>> 1ae1d248
 
                 # Get the types of the tuple args
                 if isinstance(annotation.slice.value, ast.Name):
@@ -144,11 +108,6 @@
             
             if annotation_val == "Callable":
                 # Parse Callable type
-<<<<<<< HEAD
-                assert isinstance(annotation.slice.value, ast.Tuple)
-                assert len(annotation.slice.value.elts) == 2
-                assert isinstance(annotation.slice.value.elts[0], ast.List)
-=======
                 try:
                     assert isinstance(annotation.slice.value, ast.Tuple)
                     assert len(annotation.slice.value.elts) == 2
@@ -156,7 +115,6 @@
                 except AssertionError:
                     raise TypeError("Callable annotation in line {} should be in the format:"
                                     "Callable[[args_types], return_type]".format(annotation.lineno))
->>>>>>> 1ae1d248
 
                 # Get the args and return types
                 args_annotations = annotation.slice.value.elts[0].elts
@@ -167,12 +125,8 @@
 
             if annotation_val == "Union":
                 # Parse Union type
-<<<<<<< HEAD
-                assert isinstance(annotation.slice.value, (ast.Name, ast.Tuple))
-=======
                 if not isinstance(annotation.slice.value, (ast.Name, ast.Tuple)):
                     raise TypeError("Invalid union type annotation in line {}".format(annotation.lineno))
->>>>>>> 1ae1d248
 
                 # Get the types of the union args
                 if isinstance(annotation.slice.value, ast.Name):
@@ -187,26 +141,16 @@
                 # def f(x: Union[int, str]): ...
                 # f(1)
                 # f("str")
-<<<<<<< HEAD
-                result_type = solver.new_z3_const("union")
-                solver.add(Or([result_type == arg for arg in union_args_types]),
-                           fail_message="Union in type annotation")
-=======
                 # TODO add support for above example using union
                 result_type = solver.new_z3_const("union")
                 solver.add(Or([result_type == arg for arg in union_args_types]),
                            fail_message="Union in type annotation in line {}".format(annotation.lineno))
->>>>>>> 1ae1d248
 
                 return result_type
 
         raise ValueError("Invalid type annotation in line {}".format(annotation.lineno))
 
-<<<<<<< HEAD
     def get_annotated_function_axioms(self, args_types, solver, annotations, result_type):
-=======
-    def add_annotated_function_axioms(self, args_types, solver, annotations, result_type):
->>>>>>> 1ae1d248
         """Add axioms for a function call to an annotated function
         
         Reprocess the type annotations for every function call to prevent binding a certain type
@@ -215,7 +159,6 @@
         args_annotations = annotations[0]
         result_annotation = annotations[1]
 
-<<<<<<< HEAD
         axioms = []
 
         if len(args_types) != len(args_annotations):
@@ -223,27 +166,12 @@
 
         generics_map = {}
 
-        for i in range(len(args_annotations)):
-            arg_type = self.resolve(args_annotations[i], solver, generics_map)
+        for i, annotation in enumerate(args_annotations):
+            arg_type = self.resolve(annotation, solver, generics_map)
             axioms.append(solver.z3_types.subtype(args_types[i], arg_type))
-
+            solver.optimize.add_soft(args_types[i] == arg_type)
         axioms.append(result_type == self.resolve(result_annotation, solver, generics_map))
         return And(axioms)
-=======
-        if len(args_types) != len(args_annotations):
-            raise TypeError("The function expects {} arguments. {} were given.".format(len(args_annotations),
-                                                                                       len(args_types)))
-        generics_map = {}
-
-        for i, annotation in enumerate(args_annotations):
-            arg_type = self.resolve(annotation, solver, generics_map)
-            solver.add(solver.z3_types.subtype(args_types[i], arg_type),
-                       fail_message="Generic parameter type in line {}".format(annotation.lineno))
-            solver.optimize.add_soft(args_types[i] == arg_type)
-
-        solver.add(result_type == self.resolve(result_annotation, solver, generics_map),
-                   fail_message="Generic return type in line {}".format(result_annotation.lineno))
->>>>>>> 1ae1d248
 
     def add_type_var(self, target, type_var_node):
         if not isinstance(target, ast.Name):
@@ -254,14 +182,6 @@
         if not isinstance(args[0], ast.Str):
             raise TypeError("Name of type variable in line {} should be a string".format(type_var_node.lineno))
         type_var_name = target.id
-<<<<<<< HEAD
-        type_var_supers = args[1:]
-
-        if len(type_var_supers) == 1:
-            raise TypeError("A single constraint is not allowed in TypeVar in line {}".format(type_var_node.lineno))
-
-        self.type_vars[type_var_name] = type_var_supers
-=======
         type_var_possibilities = args[1:]
 
         if type_var_node.keywords and type_var_node.keywords[0].arg == "bound":
@@ -271,5 +191,4 @@
         if len(type_var_possibilities) == 1:
             raise TypeError("A single constraint is not allowed in TypeVar in line {}".format(type_var_node.lineno))
 
-        self.type_var_poss[type_var_name] = type_var_possibilities
->>>>>>> 1ae1d248
+        self.type_var_poss[type_var_name] = type_var_possibilities