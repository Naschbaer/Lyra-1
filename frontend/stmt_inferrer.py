--- conflicted
+++ resolved
@@ -80,57 +80,11 @@
         - List. Ex: [a, b] = [1, "string"]
         - Subscript. Ex: x[0] = 1, x[1 : 2] = [2,3], x["key"] = value
         - Compound: Ex: a, b[0], [c, d], e["key"] = 1, 2.0, [True, False], "value"
-        
-    TODO: Attributes assignment
-    """
-<<<<<<< HEAD
-    if isinstance(target, ast.Name):
-        if target.id in context.types_map:
-            solver.add(axioms.assignment(context.get_type(target.id), value_type, solver.z3_types),
-                       fail_message="Assignment in line {}".format(lineno))
-            solver.optimize.add_soft(context.get_type(target.id) == value_type)
-        else:
-            assignment_target_type = solver.new_z3_const("assign")
-            solver.add(axioms.assignment(assignment_target_type, value_type, solver.z3_types),
-                       fail_message="Assignment in line {}".format(lineno))
-            solver.optimize.add_soft(assignment_target_type == value_type)
-            context.set_type(target.id, assignment_target_type)
-    elif isinstance(target, (ast.Tuple, ast.List)):
-        for i in range(len(target.elts)):
-            target_type = solver.new_z3_const("elt_type")
-            solver.add(axioms.multiple_assignment(target_type, value_type, i, solver.z3_types),
-                       fail_message="Multiple assignment in line {}".format(lineno))
-            _infer_assignment_target(target.elts[i], context, target_type, lineno, solver)
-
-    elif isinstance(target, ast.Subscript):
-        indexed_type = expr.infer(target.value, context, solver)
-        if isinstance(target.slice, ast.Index):
-            index_type = expr.infer(target.slice.value, context, solver)
-            solver.add(axioms.index_assignment(indexed_type, index_type, value_type, solver.z3_types),
-                       fail_message="Subscript assignment in line {}".format(lineno))
-        else:  # Slice assignment
-            lower_type = upper_type = step_type = z3_types.Int
-            if target.slice.lower:
-                lower_type = expr.infer(target.slice.lower, context, solver)
-            if target.slice.upper:
-                upper_type = expr.infer(target.slice.upper, context, solver)
-            if target.slice.step:
-                step_type = expr.infer(target.slice.step, context, solver)
-            solver.add(axioms.slice_assignment(lower_type, upper_type, step_type,
-                                               indexed_type, value_type, solver.z3_types),
-                       fail_message="Slice assignment in line {}".format(lineno))
-    elif isinstance(target, ast.Attribute):
-        attr_type = expr.infer(target, context, solver)[0]
-        solver.add(axioms.assignment(attr_type, value_type, solver.z3_types),
-                   fail_message="Attribute assignment in line {}".format(lineno))
-        solver.optimize.add_soft(attr_type == value_type)
-    else:
-        raise TypeError("The inference for {} assignment is not supported.".format(type(target).__name__))
-=======
+    """
     target_type = _infer_one_target(target, context, solver)
     solver.add(axioms.assignment(target_type, value_type, solver.z3_types),
                fail_message="Assignment in line {}".format(target.lineno))
->>>>>>> b0dd275f
+    solver.optimize.add_soft(target_type == value_type)
 
 
 def _infer_assign(node, context, solver):
@@ -154,37 +108,8 @@
     value_type = expr.infer(node.value, context, solver)
     result_type = expr.binary_operation_type(target_type, node.op, value_type, node.lineno, solver)
 
-<<<<<<< HEAD
-    if isinstance(node.target, ast.Name):
-        solver.add(axioms.assignment(target_type, result_type, solver.z3_types),
-                   fail_message="Augmented assignment in line {}".format(node.lineno))
-        solver.optimize.add_soft(target_type == result_type)
-    elif isinstance(node.target, ast.Subscript):
-        indexed_type = expr.infer(node.target.value, context, solver)
-        if isinstance(node.target.slice, ast.Index):
-            index_type = expr.infer(node.target.slice.value, context, solver)
-            solver.add(axioms.index_assignment(indexed_type, index_type, result_type, solver.z3_types),
-                       fail_message="Subscript augmented assignment in line {}".format(node.lineno))
-        else:
-            lower_type = upper_type = step_type = z3_types.Int
-            if node.target.slice.lower:
-                lower_type = expr.infer(node.target.slice.lower, context, solver)
-            if node.target.slice.upper:
-                upper_type = expr.infer(node.target.slice.upper, context, solver)
-            if node.target.slice.step:
-                step_type = expr.infer(node.target.slice.step, context, solver)
-            solver.add(axioms.slice_assignment(lower_type, upper_type, step_type,
-                                               indexed_type, result_type, solver.z3_types),
-                       fail_message="Slice augmented assignment in line {}".format(node.lineno))
-
-    elif isinstance(node.target, ast.Attribute):
-        solver.add(axioms.assignment(target_type, value_type, solver.z3_types),
-                   fail_message="Augmented attribute assignment in line {}".format(node.lineno))
-        solver.optimize.add_soft(target_type == result_type)
-=======
     _infer_assignment_target(node.target, context, result_type, solver)
 
->>>>>>> b0dd275f
     return solver.z3_types.none
 
 
