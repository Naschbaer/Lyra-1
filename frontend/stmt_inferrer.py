"""Inferrer for python statements.

Infers the types for the following expressions:
    - Assign(expr* targets, expr value)
    - AugAssign(expr target, operator op, expr value)
    - Return(expr? value)
    - Delete(expr* targets)
    - If(expr test, stmt* body, stmt* orelse)
    - While(expr test, stmt* body, stmt* orelse)
    - For(expr target, expr iter, stmt* body, stmt* orelse)
    - AsyncFor(expr target, expr iter, stmt* body, stmt* orelse)
    - With(withitem* items, stmt* body)
    - AsyncWith(withitem* items, stmt* body)
    - Try(stmt* body, excepthandler* handlers, stmt* orelse, stmt* finalbody)

    TODO:
    - Import(alias* names)
    - ImportFrom(identifier? module, alias* names, int? level)
    - Global(identifier* names)
    - Nonlocal(identifier* names)
"""

import ast
import frontend.expr_inferrer as expr
import frontend.z3_axioms as axioms
import frontend.z3_types as z3_types
import sys

from frontend.context import Context


def _infer_one_target(target, context, solver):
    """
    Get the type of the left hand side of an assignment
    
    :param target: The target on the left hand side 
    :param context: The current context level
    :param solver: The SMT solver
    :return: the type of the target
    """
    if isinstance(target, ast.Name):
        if target.id in context.types_map:
            return context.get_type(target.id)
        else:
            target_type = solver.new_z3_const("assign")
            context.set_type(target.id, target_type)
            return target_type
    elif isinstance(target, ast.Tuple):
        args_types = []
        for elt in target.elts:
            args_types.append(_infer_one_target(elt, context, solver))
        return solver.z3_types.tuples[len(args_types)](*args_types)
    elif isinstance(target, ast.List):
        list_type = solver.new_z3_const("assign")
        for elt in target.elts:
            solver.add(list_type == _infer_one_target(elt, context, solver),
                       fail_message="List assignment in line {}".format(target.lineno))
        return solver.z3_types.list(list_type)
    target_type = expr.infer(target, context, solver)

    if isinstance(target, ast.Subscript):

        solver.add(axioms.subscript_assignment(expr.infer(target.value, context, solver), solver.z3_types),
                   fail_message="Subscript assignment in line {}".format(target.lineno))

    return target_type


# noinspection PyUnresolvedReferences
def _infer_assignment_target(target, context, value_type, solver):
    """Infer the type of a target in an assignment

    Attributes:
        target: the target whose type is to be inferred
        context: the current context level
        value_type: the type of the value assigned to the target

    Target cases:
        - Variable name. Ex: x = 1
        - Tuple. Ex: a, b = 1, "string"
        - List. Ex: [a, b] = [1, "string"]
        - Subscript. Ex: x[0] = 1, x[1 : 2] = [2,3], x["key"] = value
        - Compound: Ex: a, b[0], [c, d], e["key"] = 1, 2.0, [True, False], "value"
    """
    target_type = _infer_one_target(target, context, solver)
    solver.add(axioms.assignment(target_type, value_type, solver.z3_types),
               fail_message="Assignment in line {}".format(target.lineno))
    solver.optimize.add_soft(target_type == value_type)


def _is_type_var_declaration(node):
    return isinstance(node, ast.Call) and isinstance(node.func, ast.Name) and node.func.id == "TypeVar"


def _infer_assign(node, context, solver):
    """Infer the types of target variables in an assignment node."""

    if _is_type_var_declaration(node.value):
        solver.annotation_resolver.add_type_var(node.targets[0], node.value)
    else:
        for target in node.targets:
            _infer_assignment_target(target, context, expr.infer(node.value, context, solver), solver)

    return solver.z3_types.none


def _infer_augmented_assign(node, context, solver):
    """Infer the types for augmented assignments

    Examples:
        a += 5
        b[2] &= x
        c.x -= f(1, 2)
    """
    target_type = expr.infer(node.target, context, solver)
    value_type = expr.infer(node.value, context, solver)
    result_type = expr.binary_operation_type(target_type, node.op, value_type, node.lineno, solver)

    _infer_assignment_target(node.target, context, result_type, solver)

    return solver.z3_types.none


# noinspection PyUnresolvedReferences
def _delete_element(target, context, lineno, solver):
    """Remove (if needed) a target from the context

    Cases:
        - del var_name: remove its type mapping from the context directly.
        - del subscript:
                    * Tuple/String --> Immutable. Raise exception.
                    * List/Dict --> Do nothing to the context.
    """
    if isinstance(target, (ast.Tuple, ast.List)):  # Multiple deletions
        for elem in target.elts:
            _delete_element(elem, context, lineno, solver)
    elif isinstance(target, ast.Name):
        context.delete_type(target.id)
    elif isinstance(target, ast.Subscript):
        expr.infer(target, context, solver)
        indexed_type = expr.infer(target.value, context, solver)
        solver.add(axioms.delete_subscript(indexed_type, solver.z3_types),
                   fail_message="Deletion in line {}".format(lineno))
    elif isinstance(target, ast.Attribute):
        raise NotImplementedError("Attribute deletion is not supported.")


def _infer_delete(node, context, solver):
    """Remove (if needed) the type of the deleted items in the current context"""
    for target in node.targets:
        _delete_element(target, context, node.lineno, solver)

    return solver.z3_types.none


def _infer_body(body, context, lineno, solver):
    """Infer the type of a code block containing multiple statements"""
    body_type = solver.new_z3_const("body")
    if len(body) == 0:
        solver.add(body_type == solver.z3_types.none,
                   fail_message="Body type in line {}".format(lineno))
        return body_type
    stmts_types = []
    for stmt in body:
        stmt_type = infer(stmt, context, solver)
        stmts_types.append(stmt_type)
        solver.add(axioms.body(body_type, stmt_type, solver.z3_types),
                   fail_message="Body type in line {}".format(lineno))
        solver.optimize.add_soft(body_type == stmt_type)
    # The body type should be none if all statements have none type.
    solver.add(z3_types.Implies(z3_types.And([x == solver.z3_types.none for x in stmts_types]),
                                body_type == solver.z3_types.none),
               fail_message="Body type in line {}".format(lineno))

    return body_type


def _infer_control_flow(node, context, solver):
    """Infer the type(s) for an if/while/for statements block.

    Arguments:
        node: The AST node to be inferred
        context: the current context level
    Example:
        if (some_condition):
            ......
            return "some string"
        else:
            ......
            return 2.0

        type: Union{String, Float}
    """
    body_type = _infer_body(node.body, context, node.lineno, solver)
    else_type = _infer_body(node.orelse, context, node.lineno, solver)

    if hasattr(node, "test"):
        expr.infer(node.test, context, solver)

    result_type = solver.new_z3_const("control_flow")
    solver.add(axioms.control_flow(body_type, else_type, result_type, solver.z3_types),
               fail_message="Control flow in line {}".format(node.lineno))
    solver.optimize.add_soft(result_type == body_type)
    solver.optimize.add_soft(result_type == else_type)
    return result_type


def _infer_for(node, context, solver):
    """Infer the type for a for loop node

    Limitation:
        - The iterable can't be a tuple.
            For example: the following is not allowed:
                for x in (1, 2.0, "string"):
                    ....
    """
    iter_type = expr.infer(node.iter, context, solver)

    # Infer the target in the loop, inside the global context
    # Cases:
    # - Var name. Ex: for i in range(5)..
    # - Tuple. Ex: for (a,b) in [(1,"st"), (3,"st2")]..
    # - List. Ex: for [a,b] in [(1, "st"), (3, "st2")]..
    target_type = solver.new_z3_const("for_target")
    solver.add(axioms.for_loop(iter_type, target_type, solver.z3_types),
               fail_message="For loop in line {}".format(node.lineno))

    _infer_assignment_target(node.target, context, target_type, solver)

    return _infer_control_flow(node, context, solver)


def _infer_with(node, context, solver):
    """Infer the types for a with block"""
    for item in node.items:
        if item.optional_vars:
            item_type = expr.infer(item.context_expr, context, solver)
            _infer_assignment_target(item.optional_vars, context, item_type, solver)

    return _infer_body(node.body, context, node.lineno, solver)


def _infer_try(node, context, solver):
    """Infer the types for a try/except/else block"""
    result_type = solver.new_z3_const("try")

    body_type = _infer_body(node.body, context, node.lineno, solver)
    else_type = _infer_body(node.orelse, context, node.lineno, solver)
    final_type = _infer_body(node.finalbody, context, node.lineno, solver)

    solver.add(axioms.try_except(body_type, else_type, final_type, result_type, solver.z3_types),
               fail_message="Try/Except block in line {}".format(node.lineno))
    solver.optimize.add_soft(result_type == body_type)
    solver.optimize.add_soft(result_type == else_type)
    solver.optimize.add_soft(result_type == final_type)

    # TODO: Infer exception handlers as classes

    for handler in node.handlers:
        handler_body_type = _infer_body(handler.body, context, handler.lineno, solver)
        solver.add(solver.z3_types.subtype(handler_body_type, result_type),
                   fail_message="Exception handler in line {}".format(handler.lineno))

    return result_type


def _init_func_context(args, context, solver):
    """Initialize the local function scope, and the arguments types"""
    local_context = Context(parent_context=context)

    # TODO starred args

    args_types = ()
    for arg in args:
        if arg.annotation:
            arg_type = solver.resolve_annotation(arg.annotation)
        else:
            arg_type = solver.new_z3_const("func_arg")
        local_context.set_type(arg.arg, arg_type)
        args_types = args_types + (arg_type,)

    return local_context, args_types


<<<<<<< HEAD
def annotated(node):
=======
def is_annotated(node):
>>>>>>> 1ae1d248
    """Check the arguments and return are annotated in a function definition"""
    if not node.returns:
        return False
    for arg in node.args.args:
        if not arg.annotation:
            return False
    return True


<<<<<<< HEAD
def _infer_func_def(node, context, solver):
    """Infer the type for a function definition"""
    if annotated(node):
=======
def is_stub(node):
    """Check if the function is a stub definition:
    
    For the function to be a stub, it should be fully annotated and should have no body.
    The body should be a single `Pass` statement with optional docstring.
    """
    if not is_annotated(node):
        return False

    return ((len(node.body) == 1 and isinstance(node.body[0], ast.Pass))
            or (len(node.body) == 2 and isinstance(node.body[0], ast.Expr) and isinstance(node.body[1], ast.Pass)))


def has_type_var(node, solver):
    """Check if the function definition has a generic type variable annotation
    
    Inspect all the nodes of the type annotations and look for relevant generic type vars
    """
    found_type_var = False

    # Get annotations of args and return in one list
    all_annotations = []
    if node.returns:
        all_annotations.append(node.returns)

    for arg in node.args.args:
        if arg.annotation:
            all_annotations.append(arg.annotation)

    # check if any annotation has a type variable
    for annotation in all_annotations:
        if found_type_var:
            break
        # walk over all nodes because the type variable might be deep inside.
        # example: Tuple[List[str], Dict[T, str]]
        all_annotation_nodes = list(ast.walk(annotation))
        for n in all_annotation_nodes:
            # check all nodes which are instance of ast.Name; they are the only candidates for type vars
            if isinstance(n, ast.Name) and n.id in solver.annotation_resolver.type_var_poss:
                found_type_var = True
                break
    if found_type_var:
        if len(all_annotations) < len(node.args.args) + 1:
            raise TypeError("Function {} in line {} containing type variables should be fully annotated."
                            .format(node.name, node.lineno))

    return found_type_var


def _infer_func_def(node, context, solver):
    """Infer the type for a function definition"""
    if is_stub(node) or has_type_var(node, solver):
>>>>>>> 1ae1d248
        return_annotation = node.returns
        args_annotations = []
        for arg in node.args.args:
            args_annotations.append(arg.annotation)
<<<<<<< HEAD
        if hasattr(node, "method_type"):  # check if the node contains the manually added method flag
            if node.method_type not in context.builtin_methods:
                context.builtin_methods[node.method_type] = {}
            context.builtin_methods[node.method_type][node.name] = (args_annotations, return_annotation)
        else:
            context.annotated_functions[node.name] = (args_annotations, return_annotation)
=======
        context.annotated_functions[node.name] = (args_annotations, return_annotation)
>>>>>>> 1ae1d248
        return

    func_context, args_types = _init_func_context(node.args.args, context, solver)
    result_type = solver.new_z3_const("func")
    context.set_type(node.name, result_type)

    if node.returns:
        return_type = solver.resolve_annotation(node.returns)
        if ((len(node.body) == 1 and isinstance(node.body[0], ast.Pass))
            or (len(node.body) == 2 and isinstance(node.body[0], ast.Expr) and isinstance(node.body[1], ast.Pass))):
            # Stub function
            body_type = return_type
        else:
            body_type = _infer_body(node.body, func_context, node.lineno, solver)
            solver.add(body_type == return_type,
                       fail_message="Return type annotation in line {}".format(node.lineno))
    else:
        body_type = _infer_body(node.body, func_context, node.lineno, solver)

    func_type = solver.z3_types.funcs[len(args_types)](args_types + (body_type,))

    solver.add(result_type == func_type,
               fail_message="Function definition in line {}".format(node.lineno))


def _infer_class_def(node, context, solver):
    class_context = Context(parent_context=context)
    result_type = solver.new_z3_const("class_type")
    solver.z3_types.all_types[node.name] = result_type

    for stmt in node.body:
        infer(stmt, class_context, solver)

    class_attrs = solver.z3_types.instance_attributes[node.name]
    instance_type = solver.z3_types.classes[node.name]

    for attr in class_context.types_map:
        solver.add(class_attrs[attr] == class_context.types_map[attr],
                   fail_message="Class attribute in {}".format(node.lineno))
    class_type = solver.z3_types.type(instance_type)
    solver.add(result_type == class_type, fail_message="Class definition in line {}".format(node.lineno))
    context.set_type(node.name, result_type)


def infer(node, context, solver):
    if isinstance(node, ast.Assign):
        return _infer_assign(node, context, solver)
    elif isinstance(node, ast.AugAssign):
        return _infer_augmented_assign(node, context, solver)
    elif isinstance(node, ast.Return):
        return expr.infer(node.value, context, solver)
    elif isinstance(node, ast.Delete):
        return _infer_delete(node, context, solver)
    elif isinstance(node, (ast.If, ast.While)):
        return _infer_control_flow(node, context, solver)
    elif isinstance(node, ast.For):
        return _infer_for(node, context, solver)
    elif sys.version_info[0] >= 3 and sys.version_info[1] >= 5 and isinstance(node, ast.AsyncFor):
        # AsyncFor is introduced in Python 3.5
        return _infer_for(node, context, solver)
    elif isinstance(node, ast.With):
        return _infer_with(node, context, solver)
    elif sys.version_info[0] >= 3 and sys.version_info[1] >= 5 and isinstance(node, ast.AsyncWith):
        # AsyncWith is introduced in Python 3.5
        return _infer_with(node, context, solver)
    elif isinstance(node, ast.Try):
        return _infer_try(node, context, solver)
    elif isinstance(node, ast.FunctionDef):
        return _infer_func_def(node, context, solver)
    elif isinstance(node, ast.ClassDef):
        return _infer_class_def(node, context, solver)
    elif isinstance(node, ast.Expr):
        expr.infer(node.value, context, solver)
    return solver.z3_types.none<|MERGE_RESOLUTION|>--- conflicted
+++ resolved
@@ -59,7 +59,6 @@
     target_type = expr.infer(target, context, solver)
 
     if isinstance(target, ast.Subscript):
-
         solver.add(axioms.subscript_assignment(expr.infer(target.value, context, solver), solver.z3_types),
                    fail_message="Subscript assignment in line {}".format(target.lineno))
 
@@ -282,11 +281,7 @@
     return local_context, args_types
 
 
-<<<<<<< HEAD
-def annotated(node):
-=======
 def is_annotated(node):
->>>>>>> 1ae1d248
     """Check the arguments and return are annotated in a function definition"""
     if not node.returns:
         return False
@@ -296,11 +291,6 @@
     return True
 
 
-<<<<<<< HEAD
-def _infer_func_def(node, context, solver):
-    """Infer the type for a function definition"""
-    if annotated(node):
-=======
 def is_stub(node):
     """Check if the function is a stub definition:
     
@@ -353,21 +343,16 @@
 def _infer_func_def(node, context, solver):
     """Infer the type for a function definition"""
     if is_stub(node) or has_type_var(node, solver):
->>>>>>> 1ae1d248
         return_annotation = node.returns
         args_annotations = []
         for arg in node.args.args:
             args_annotations.append(arg.annotation)
-<<<<<<< HEAD
         if hasattr(node, "method_type"):  # check if the node contains the manually added method flag
             if node.method_type not in context.builtin_methods:
                 context.builtin_methods[node.method_type] = {}
             context.builtin_methods[node.method_type][node.name] = (args_annotations, return_annotation)
         else:
             context.annotated_functions[node.name] = (args_annotations, return_annotation)
-=======
-        context.annotated_functions[node.name] = (args_annotations, return_annotation)
->>>>>>> 1ae1d248
         return
 
     func_context, args_types = _init_func_context(node.args.args, context, solver)
