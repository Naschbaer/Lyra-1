"""Inference for python expressions.

Infers the types for the following expressions:
    - BinOp(expr left, operator op, expr right)
    - UnaryOp(unaryop op, expr operand)
    - Dict(expr* keys, expr* values)
    - Set(expr* elts)
    - Num(object n)
    - Str(string s)
    - NameConstant(singleton value)
    - List(expr* elts, expr_context ctx)
    - Tuple(expr* elts, expr_context ctx)
    - Bytes(bytes s)
    - IfExp(expr test, expr body, expr orelse)
    - Subscript(expr value, slice slice, expr_context ctx)
    - Await(expr value) --> Python 3.5+
    - Yield(expr? value)
    - Compare(expr left, cmpop* ops, expr* comparators)
    - Name(identifier id, expr_context ctx)
    - FormattedValue(expr value, int? conversion, expr? format_spec) --> Python 3.6+
    - JoinedStr(expr* values) --> Python 3.6+
    - ListComp(expr elt, comprehension* generators)
    - SetComp(expr elt, comprehension* generators)
    - DictComp(expr key, expr value, comprehension* generators)
    - Attribute(expr value, identifier attr, expr_context ctx)

TODO:
    - Lambda(arguments args, expr body)
    - GeneratorExp(expr elt, comprehension* generators)
    - YieldFrom(expr value)
    - Starred(expr value, expr_context ctx)
"""

import ast
import frontend.z3_axioms as axioms
import sys
import z3

<<<<<<< HEAD
from frontend.context import Context
from z3 import Or, And
=======
from frontend.context import Context, AnnotatedFunction
>>>>>>> 58f61819


def infer_numeric(node, solver):
    """Infer the type of a numeric node"""
    if type(node.n) == int:
        return solver.z3_types.int
    if type(node.n) == float:
        return solver.z3_types.float
    if type(node.n) == complex:
        return solver.z3_types.complex


def _get_elements_type(elts, context, lineno, solver):
    """Return the elements type of a collection"""
    elts_type = solver.new_z3_const("elts")
    if len(elts) == 0:
        return elts_type

    all_types = []
    for i in range(0, len(elts)):
        cur_type = infer(elts[i], context, solver)
        all_types.append(cur_type)

        solver.add(solver.z3_types.subtype(cur_type, elts_type),
                   fail_message="List literal in line {}".format(lineno))

    solver.optimize.add_soft(z3.Or([elts_type == elt for elt in all_types]))
    return elts_type


def infer_list(node, context, solver):
    """Infer the type of a homogeneous list

    Returns: TList(Type t), where t is the type of the list elements
    """
    return solver.z3_types.list(_get_elements_type(node.elts, context, node.lineno, solver))


def infer_dict(node, context, solver):
    """Infer the type of a dictionary with homogeneous key set and value set

    Returns: TDictionary(Type k_t, Type v_t), where:
            k_t is the type of dictionary keys
            v_t is the type of dictionary values
    """
    keys_type = _get_elements_type(node.keys, context, node.lineno, solver)
    values_type = _get_elements_type(node.values, context, node.lineno, solver)
    return solver.z3_types.dict(keys_type, values_type)


def infer_tuple(node, context, solver):
    """Infer the type of a tuple

    Returns: TTuple(Type[] t), where t is a list of the tuple's elements types
    """
    tuple_types = ()
    for elem in node.elts:
        elem_type = infer(elem, context, solver)
        tuple_types = tuple_types + (elem_type,)

    # Instantiate the correct z3 tuple type based on length of tuple elements:
    # len(tuple_types) == 1 --> Tuple1(tuple_types)
    # len(tuple_types) == 2 --> Tuple2(tuple_types)
    # .....
    # len(tuple_types) == 5 --> Tuple5(tuple_types)

    if len(tuple_types) == 0:
        return solver.z3_types.tuples[0]

    return solver.z3_types.tuples[len(tuple_types)](tuple_types)


def infer_name_constant(node, solver):
    """Infer the type of name constants like: True, False, None"""
    if isinstance(node.value, bool):
        return solver.z3_types.bool
    elif node.value is None:
        return solver.z3_types.none
    raise NotImplementedError("The inference for {} is not supported.".format(node.value))


def infer_set(node, context, solver):
    """Infer the type of a homogeneous set

    Returns: TSet(Type t), where t is the type of the set elements
    """
    return solver.z3_types.set(_get_elements_type(node.elts, context, node.lineno, solver))


def _infer_add(left_type, right_type, lineno, solver):
    """Infer the type of an addition operation, and add the corresponding axioms"""
    result_type = solver.new_z3_const("addition_result")
    solver.add(axioms.add(left_type, right_type, result_type, solver.z3_types),
               fail_message="Addition in line {}".format(lineno))

    solver.optimize.add_soft(z3.Or(result_type == left_type, result_type == right_type))
    return result_type


def _infer_mult(left_type, right_type, lineno, solver):
    """Infer the type of a multiplication operation, and add the corresponding axioms"""
    result_type = solver.new_z3_const("multiplication_result")
    solver.add(axioms.mult(left_type, right_type, result_type, solver.z3_types),
               fail_message="Multiplication in line {}".format(lineno))
    return result_type


def _infer_div(left_type, right_type, lineno, solver):
    """Infer the type of a division operation, and add the corresponding axioms"""
    result_type = solver.new_z3_const("division_result")
    solver.add(axioms.div(left_type, right_type, result_type, solver.z3_types),
               fail_message="Division in line {}".format(lineno))
    return result_type


def _infer_arithmetic(left_type, right_type, is_mod, lineno, solver):
    """Infer the type of an arithmetic operation, and add the corresponding axioms"""
    result_type = solver.new_z3_const("arithmetic_result")
    solver.add(axioms.arithmetic(left_type, right_type, result_type, is_mod, solver.z3_types),
               fail_message="Arithmetic operation in line {}".format(lineno))
    return result_type


def _infer_bitwise(left_type, right_type, lineno, solver):
    """Infer the type of a bitwise operation, and add the corresponding axioms"""
    result_type = solver.new_z3_const("bitwise_result")
    solver.add(axioms.bitwise(left_type, right_type, result_type, solver.z3_types),
               fail_message="Bitwise operation in line {}".format(lineno))
    return result_type


def binary_operation_type(left_type, op, right_type, lineno, solver):
    """Infer the type of a binary operation result"""
    if isinstance(op, ast.Add):
        inference_func = _infer_add
    elif isinstance(op, ast.Mult):
        inference_func = _infer_mult
    elif isinstance(op, ast.Div):
        inference_func = _infer_div
    elif isinstance(op, (ast.BitOr, ast.BitXor, ast.BitAnd)):
        inference_func = _infer_bitwise
    else:
        return _infer_arithmetic(left_type, right_type, isinstance(op, ast.Mod), lineno, solver)

    return inference_func(left_type, right_type, lineno, solver)


def infer_binary_operation(node, context, solver):
    """Infer the type of binary operations

    Handled cases:
        - Sequence multiplication, ex: [1,2,3] * 2 --> [1,2,3,1,2,3]
        - Sequence concatenation, ex: [1,2,3] + [4,5,6] --> [1,2,3,4,5,6]
        - Arithmetic and bitwise operations, ex: (1 + 2) * 7 & (2 | -123) / 3
    """
    left_type = infer(node.left, context, solver)
    right_type = infer(node.right, context, solver)

    return binary_operation_type(left_type, node.op, right_type, node.lineno, solver)


def infer_boolean_operation(node, context, solver):
    """Infer the type of boolean operations
    
    Ex:
        - 2 and str --> object
        - False or 1 --> int
    """
    values_types = []
    for value in node.values:
        values_types.append(infer(value, context, solver))

    result_type = solver.new_z3_const("boolOp")
    solver.add(axioms.bool_op(values_types, result_type, solver.z3_types),
               fail_message="Boolean operation in line {}".format(node.lineno))

    for value in values_types:
        solver.optimize.add_soft(value == result_type)
    return result_type


def infer_unary_operation(node, context, solver):
    """Infer the type for unary operations

    Examples: -5, not 1, ~2
    """
    if isinstance(node.op, ast.Not):  # (not expr) always gives bool type
        return solver.z3_types.bool

    unary_type = infer(node.operand, context, solver)

    if isinstance(node.op, ast.Invert):
        solver.add(axioms.unary_invert(unary_type, solver.z3_types),
                   fail_message="Invert operation in line {}".format(node.lineno))
        return solver.z3_types.int
    else:
        result_type = solver.new_z3_const("unary_result")
        solver.add(axioms.unary_other(unary_type, result_type, solver.z3_types),
                   fail_message="Unary operation in line {}".format(node.lineno))
        return result_type


def infer_if_expression(node, context, solver):
    """Infer expressions like: {(a) if (test) else (b)}.

    Return a union type of both (a) and (b) types.
    """
    a_type = infer(node.body, context, solver)
    b_type = infer(node.orelse, context, solver)

    result_type = solver.new_z3_const("if_expr")
    solver.add(axioms.if_expr(a_type, b_type, result_type, solver.z3_types),
               fail_message="If expression in line {}".format(node.lineno))
    solver.optimize.add_soft(z3.Or(result_type == a_type, result_type == b_type))
    return result_type


def infer_subscript(node, context, solver):
    """Infer expressions like: x[1], x["a"], x[1:2], x[1:].
    Where x	may be: a list, dict, tuple, str

    Attributes:
        node: the subscript node to be inferred
    """

    indexed_type = infer(node.value, context, solver)

    if isinstance(node.slice, ast.Index):
        index_type = infer(node.slice.value, context, solver)
        result_type = solver.new_z3_const("index")
        solver.add(axioms.index(indexed_type, index_type, result_type, solver.z3_types),
                   fail_message="Indexing in line {}".format(node.lineno))
        return result_type
    else:  # Slicing
        # Some slicing may contain 'None' bounds, ex: a[1:], a[::]. Make Int the default type.
        lower_type = upper_type = step_type = solver.z3_types.int
        if node.slice.lower:
            lower_type = infer(node.slice.lower, context, solver)
        if node.slice.upper:
            upper_type = infer(node.slice.upper, context, solver)
        if node.slice.step:
            step_type = infer(node.slice.step, context, solver)

        result_type = solver.new_z3_const("slice")

        solver.add(axioms.slicing(lower_type, upper_type, step_type, indexed_type, result_type, solver.z3_types),
                   fail_message="Slicing in line {}".format(node.lineno))
        return result_type


def infer_compare(node, context, solver):
    # TODO: verify that types in comparison are comparable
    infer(node.left, context, solver)
    for comparator in node.comparators:
        infer(comparator, context, solver)

    return solver.z3_types.bool


def infer_name(node, context):
    """Infer the type of a variable

    Attributes:
        node: the variable node whose type is to be inferred
        context: The context to look in for the variable type
    """
    return context.get_type(node.id)


def infer_generators(generators, local_context, lineno, solver):
    for gen in generators:
        iter_type = infer(gen.iter, local_context, solver)
        target_type = solver.new_z3_const("generator_target")
        solver.add(axioms.generator(iter_type, target_type, solver.z3_types),
                   fail_message="Generator in line {}".format(lineno))

        if not isinstance(gen.target, ast.Name):
            if not isinstance(gen.target, (ast.Tuple, ast.List)):
                raise TypeError("The iteration target should be only a variable name.")
            else:
                raise NotImplementedError("The inference doesn't support lists or tuples as iteration targets yet.")
        local_context.set_type(gen.target.id, target_type)


def infer_sequence_comprehension(node, sequence_type, context, solver):
    """Infer the type of a list comprehension

    Attributes:
        node: the comprehension AST node to be inferred
        sequence_type: Either TList or TSet
        context: The current context level

    Examples:
        - [c * 2 for c in [1,2,3]] --> [2,4,6]
        - [c for b in [[1,2],[3,4]] for c in b] --> [1,2,3,4]
        - [(c + 1, c * 2) for c in [1,2,3]] --> [(2,2),(3,4),(4,6)]

    Limitation:
        The iterable should always be a list or a set (not a tuple or a dict)
        The iteration target should be always a variable name.
    """
    local_context = Context(parent_context=context)
    infer_generators(node.generators, local_context, node.lineno, solver)
    return sequence_type(infer(node.elt, local_context, solver))


def infer_dict_comprehension(node, context, solver):
    """Infer the type of a dictionary comprehension

    Attributes:
        node: the dict comprehension AST node to be inferred
        context: The current context level

    Examples:
        - {a:(2 * a) for a in [1,2,3]} --> {1:2, 2:4, 3:6}
        - {a:len(a) for a in ["a","ab","abc"]}--> {"a":1, "ab":2, "abc":3}

    Limitation:
        The iterable should always be a list or a set (not a tuple or a dict)
        The iteration target should be always a variable name.
    """
    local_context = Context(parent_context=context)
    infer_generators(node.generators, local_context, node.lineno, solver)
    key_type = infer(node.key, local_context, solver)
    val_type = infer(node.value, local_context, solver)
    return solver.z3_types.dict(key_type, val_type)


def _get_args_types(args, context, instance, solver):
    """Return inferred types for function call arguments"""
    # TODO kwargs

    args_types = () if instance is None else (instance,)
    for arg in args:
        args_types = args_types + (infer(arg, context, solver),)
    return args_types


def _infer_annotated_function_call(args_types, solver, annotations, result_type):
    return solver.annotation_resolver.get_annotated_function_axioms(args_types, solver, annotations, result_type)


def _get_builtin_method_call_axioms(args_types, solver, context, result_type, method_name):
    """Get the axioms of built-in method calls"""
    possible_methods = context.get_matching_methods(method_name)
    method_axioms = []
    for method in possible_methods:
        cur_method_axioms = _infer_annotated_function_call(args_types, solver, method, result_type)
        if cur_method_axioms is not None:
            method_axioms.append(cur_method_axioms)
    return method_axioms


def infer_func_call(node, context, solver):
    """Infer the type of a function call, and unify the call types with the function parameters"""
    instance = None
    result_type = solver.new_z3_const("call")
<<<<<<< HEAD
    call_axioms = []
=======
>>>>>>> 58f61819
    if isinstance(node.func, ast.Attribute):
        # Add axioms for built-in methods
        instance = infer(node.func.value, context, solver)
        if isinstance(instance, Context):
            # Module access; instance is a module, so don't add it as a receiver to `arg_types`
            instance = None
        args_types = _get_args_types(node.args, context, instance, solver)
        call_axioms += _get_builtin_method_call_axioms(args_types, solver, context, result_type, node.func.attr)
    else:
        args_types = _get_args_types(node.args, context, instance, solver)
<<<<<<< HEAD
        if isinstance(node.func, ast.Name) and context.has_annotated_func(node.func.id):
            # Add axioms for built-in functions
            annotated_func = context.get_annotated_func(node.func.id)
            func_axioms = _infer_annotated_function_call(args_types, solver, annotated_func, result_type)
            if func_axioms is not None:
                call_axioms.append(func_axioms)

    try:
        # Add normal call inference axioms
        called = infer(node.func, context, solver)
        call_axioms += axioms.call(called, args_types, result_type, solver.z3_types)
    except NameError as e:
        # function name wasn't found in the context
        if not call_axioms:
            # no match for the function name in the context or in the built-ins
            raise e

    solver.add(Or(call_axioms),
=======
        called = infer(node.func, context, solver)
    if isinstance(called, AnnotatedFunction):
        solver.annotation_resolver.add_annotated_function_axioms(args_types, solver, called, result_type)
        return result_type

    solver.add(axioms.call(called, args_types, result_type, solver.z3_types),
>>>>>>> 58f61819
               fail_message="Call in line {}".format(node.lineno))

    return result_type


def _get_builtin_attr_access_axioms(instance_type, attr, result_type, context, solver):
    """Return axioms for built-in attribute access"""

    # get the built-in methods matching the attribute
    possible_methods = context.get_matching_methods(attr)

    attr_axioms = []
    for method in possible_methods:
        first_arg = method[0][0]
        resolved_type = solver.annotation_resolver.resolve(first_arg, solver, {})

        # Making result type to be none to prevent it from satisfying user-defined call axioms
        # in function call inference. Because built-ins are not handled with Z3.
        attr_axioms.append(And(resolved_type == instance_type, result_type == solver.z3_types.none))

    return attr_axioms


def infer_attribute(node, context, from_call, solver):
    """Infer the type of attribute access
    
    Cases:
        - Instance attribute access. ex:
            class A:
                def f(self):
                    pass
            A().f()
        - Module access. ex:
            import A
            A.f()
    """
    # Check if it's a module access
    instance = infer(node.value, context, solver)

    if isinstance(instance, Context):
        # module import
        if from_call:
            return instance.get_type(node.attr), None
        else:
            return instance.get_type(node.attr)

    result_type = solver.new_z3_const("attribute")

    # get axioms for built-in attribute access. Ex: x.append(sth)
    builtin_axioms = _get_builtin_attr_access_axioms(instance, node.attr, result_type, context, solver)

    # get axioms for user-defined attribute acces. Ex: A().sth
    user_defined_attribute_axioms = axioms.attribute(instance, node.attr, result_type, solver.z3_types)

    solver.add(Or([user_defined_attribute_axioms] + builtin_axioms),
               fail_message="Attribute access in line {}".format(node.lineno))

    if from_call:
        return result_type, instance
    return result_type


def infer(node, context, solver, from_call=False):
    """Infer the type of a given AST node"""
    if isinstance(node, ast.Num):
        return infer_numeric(node, solver)
    elif isinstance(node, ast.Str):
        return solver.z3_types.string
    elif (sys.version_info[0] >= 3 and sys.version_info[1] >= 6 and
            (isinstance(node, ast.FormattedValue) or isinstance(node, ast.JoinedStr))):
        # Formatted strings were introduced in Python 3.6
        return solver.z3_types.string
    elif isinstance(node, ast.Bytes):
        return solver.z3_types.bytes
    elif isinstance(node, ast.List):
        return infer_list(node, context, solver)
    elif isinstance(node, ast.Dict):
        return infer_dict(node, context, solver)
    elif isinstance(node, ast.Tuple):
        return infer_tuple(node, context, solver)
    elif isinstance(node, ast.NameConstant):
        return infer_name_constant(node, solver)
    elif isinstance(node, ast.Set):
        return infer_set(node, context, solver)
    elif isinstance(node, ast.BinOp):
        return infer_binary_operation(node, context, solver)
    elif isinstance(node, ast.BoolOp):
        return infer_boolean_operation(node, context, solver)
    elif isinstance(node, ast.UnaryOp):
        return infer_unary_operation(node, context, solver)
    elif isinstance(node, ast.IfExp):
        return infer_if_expression(node, context, solver)
    elif isinstance(node, ast.Subscript):
        return infer_subscript(node, context, solver)
    elif sys.version_info[0] >= 3 and sys.version_info[1] >= 5 and isinstance(node, ast.Await):
        # Await and Async were introduced in Python 3.5
        return infer(node.value, context, solver)
    elif isinstance(node, ast.Yield):
        return infer(node.value, context, solver)
    elif isinstance(node, ast.Compare):
        return infer_compare(node, context, solver)
    elif isinstance(node, ast.Name):
        return infer_name(node, context)
    elif isinstance(node, ast.ListComp):
        return infer_sequence_comprehension(node, solver.z3_types.list, context, solver)
    elif isinstance(node, ast.SetComp):
        return infer_sequence_comprehension(node, solver.z3_types.set, context, solver)
    elif isinstance(node, ast.DictComp):
        return infer_dict_comprehension(node, context, solver)
    elif isinstance(node, ast.Call):
        return infer_func_call(node, context, solver)
    elif isinstance(node, ast.Attribute):
        return infer_attribute(node, context, from_call, solver)
    raise NotImplementedError("Inference for expression {} is not implemented yet.".format(type(node).__name__))<|MERGE_RESOLUTION|>--- conflicted
+++ resolved
@@ -36,12 +36,8 @@
 import sys
 import z3
 
-<<<<<<< HEAD
-from frontend.context import Context
 from z3 import Or, And
-=======
 from frontend.context import Context, AnnotatedFunction
->>>>>>> 58f61819
 
 
 def infer_numeric(node, solver):
@@ -399,10 +395,7 @@
     """Infer the type of a function call, and unify the call types with the function parameters"""
     instance = None
     result_type = solver.new_z3_const("call")
-<<<<<<< HEAD
     call_axioms = []
-=======
->>>>>>> 58f61819
     if isinstance(node.func, ast.Attribute):
         # Add axioms for built-in methods
         instance = infer(node.func.value, context, solver)
@@ -413,33 +406,16 @@
         call_axioms += _get_builtin_method_call_axioms(args_types, solver, context, result_type, node.func.attr)
     else:
         args_types = _get_args_types(node.args, context, instance, solver)
-<<<<<<< HEAD
-        if isinstance(node.func, ast.Name) and context.has_annotated_func(node.func.id):
-            # Add axioms for built-in functions
-            annotated_func = context.get_annotated_func(node.func.id)
-            func_axioms = _infer_annotated_function_call(args_types, solver, annotated_func, result_type)
-            if func_axioms is not None:
-                call_axioms.append(func_axioms)
-
-    try:
-        # Add normal call inference axioms
-        called = infer(node.func, context, solver)
+
+    called = infer(node.func, context, solver)
+    if isinstance(called, AnnotatedFunction):
+        func_axioms = solver.annotation_resolver.get_annotated_function_axioms(args_types, solver, called, result_type)
+        if func_axioms is not None:
+            call_axioms.append(func_axioms)
+    else:
         call_axioms += axioms.call(called, args_types, result_type, solver.z3_types)
-    except NameError as e:
-        # function name wasn't found in the context
-        if not call_axioms:
-            # no match for the function name in the context or in the built-ins
-            raise e
 
     solver.add(Or(call_axioms),
-=======
-        called = infer(node.func, context, solver)
-    if isinstance(called, AnnotatedFunction):
-        solver.annotation_resolver.add_annotated_function_axioms(args_types, solver, called, result_type)
-        return result_type
-
-    solver.add(axioms.call(called, args_types, result_type, solver.z3_types),
->>>>>>> 58f61819
                fail_message="Call in line {}".format(node.lineno))
 
     return result_type
@@ -453,7 +429,7 @@
 
     attr_axioms = []
     for method in possible_methods:
-        first_arg = method[0][0]
+        first_arg = method.args_annotations[0]
         resolved_type = solver.annotation_resolver.resolve(first_arg, solver, {})
 
         # Making result type to be none to prevent it from satisfying user-defined call axioms
@@ -478,7 +454,6 @@
     """
     # Check if it's a module access
     instance = infer(node.value, context, solver)
-
     if isinstance(instance, Context):
         # module import
         if from_call:
