from frontend.z3_types import And, Or, Implies, Not


def add(left, right, result, types):
    """Constraints for the addition operation
    
    Cases:
        - Number_1 + Number_2 --> Stronger(Number_1, Number_2)
        - Sequence + Sequence --> Sequence
    
    Ex:
        - 1 + 2.0
        - [1, 2, 3] + [4]
        - "string" + "string2"
    
    """
    return [
        Or(
            And(types.subtype(left, types.seq), left == right, left == result),
            And(types.subtype(left, types.num), types.subtype(right, left), result == left),
            And(types.subtype(right, types.num), types.subtype(left, right), result == right),
        ),
    ]


def mult(left, right, result, types):
    """Constraints for the multiplication operation
    
    Cases:
        - Number_1 * Number_2 --> Stronger(Number_1, Number_2)
        - Int * Sequence --> Sequence
        - Sequence * Int --> Sequence
        
    Ex:
        - 1 * 2.0
        - 3 * [1, 2]
        - b"string" * 4
    """
    return [
        Or(
            And(types.subtype(left, types.seq), types.subtype(right, types.int), result == left),
            And(types.subtype(left, types.int), types.subtype(right, types.seq), result == right),
            And(types.subtype(left, types.num), types.subtype(right, left), result == left),
            And(types.subtype(right, types.num), types.subtype(left, right), result == right),
        )
    ]


def div(left, right, result, types):
    """Constraints for the division operation

    Cases:
        - Number_1 / Number_2 --> Stronger(types.float, Stronger(Number_1, Number2))
        
    Ex:
        - True / 7
        - 3 / (1 + 2j)
    """
    return [
        And(types.subtype(left, types.num), types.subtype(right, types.num)),
        Implies(Or(left == types.complex, right == types.complex), result == types.complex),
        Implies(Not(Or(left == types.complex, right == types.complex)), result == types.float)
    ]


def arithmetic(left, right, result, is_mod, types):
    """Constraints for arithmetic operation

    Cases:
        - Number_1 (op) Number_2 --> Stronger(Number_1, Number_2)
        - String formatting
        
    Ex:
        - 2 ** 3.0
        - 3 - 4
        - "Case #%i: %i" % (u, v)
    """
    axioms = [
        And(types.subtype(left, types.num), types.subtype(right, left), result == left),
        And(types.subtype(right, types.num), types.subtype(left, right), result == right),
    ]

    if is_mod:
        axioms += [And(Or(left == types.string, left == types.bytes), result == left)]

    return [Or(axioms)]


def bitwise(left, right, result, types):
    """Constraints for arithmetic operation

    Cases:
        - (Number_1: Int/Bool) (op) (Number_2: Int/Bool) --> Stronger(Number_1, Number_2)
        
    Ex:
        - 1 & 2
        - True ^ False
    """
    return arithmetic(left, right, result, False, types) + [
        And(types.subtype(left, types.int), types.subtype(right, types.int))]


def bool_op(values, result, types):
    """Constrains for boolean operations (and/or)
    
    The result is the supertype (or numerically stronger) of all operands.
     
    Ex:
        - 2 and str --> object
        - False or 1 --> int
    """
    return [types.subtype(x, result) for x in values]


def unary_invert(unary, types):
    """Constraints for the invert unary operation
    
    Only subtypes for int are eligible for this operation (No floats)
    
    Ex:
    - ~231
    """
    return [
        types.subtype(unary, types.int)
    ]


def unary_other(unary, result, types):
    """Constraints for any unary operation except (~) and (not)
    
    Cases:
        - (op) Number --> Stronger(Int, Number)
        
    Ex:
        - -True
        - +2.0
    """
    return [
        types.subtype(unary, types.num),
        Implies(unary == types.bool, result == types.int),
        Implies(unary != types.bool, result == unary)
    ]


def if_expr(a, b, result, types):
    """Constraints for if expressions
    
    Cases:
        - (a) if (TEST) else (b) --> Super(a, b)
    """
    return [
        types.subtype(a, result),
        types.subtype(b, result)
    ]


def index(indexed, ind, result, types):
    """Constraints for index subscript
    
    Cases:
        - List[t] --> t
        - str --> str
        - bytes --> bytes
        - Dict{t1: t2} --> t2
        - Tuple(t1, t2, t3, ..., tn) --> Super(t1, t2, t3, ..., tn)
    """

    # Tuple indexing
    # Assert that 'indexed' can be a tuple of an arbitrary length, where the result is the super-type of its elements.
    t = []
    for cur_len in range(1, len(types.tuples)):
        tuple_args = [getattr(types.type_sort, "tuple_{}_arg_{}".format(cur_len, i + 1))(indexed)
                      for i in range(cur_len)]
        t.append(And(
            indexed == types.tuples[cur_len](*tuple_args),
            *[types.subtype(x, result) for x in tuple_args]
        ))

    return [
        Or(
            [indexed == types.dict(ind, result),
             And(types.subtype(ind, types.int), indexed == types.list(result)),
             And(types.subtype(ind, types.int), indexed == types.string, result == types.string),
             And(types.subtype(ind, types.int), indexed == types.bytes, result == types.bytes)]
            + t
        )
    ]


def slicing(lower, upper, step, sliced, result, types):
    """Constraints for slicing subscript
    
    Cases:
        - Sequence --> Sequence
    """
    return [
        And(types.subtype(lower, types.int), types.subtype(upper, types.int), types.subtype(step, types.int),
            Or(
                sliced == types.string,
                sliced == types.bytes,
                types.subtype(sliced, types.tuple),
                sliced == types.list(types.list_type(sliced))
            ), result == sliced)
    ]


def generator(iterable, target, types):
    """Constraints for comprehension generators
    
    Ex:
        - [x for x in [1, 2]]
        - [x for x in {1, 2}]
        - [x for y in ["st", "st"] for x in y]
        - [x for x in {1: "a", 2: "b"}]
    """
    # TODO tuples
    return [
        Or(
            iterable == types.list(target),
            iterable == types.set(target),
            And(iterable == types.string, target == types.string),
            And(iterable == types.bytes, target == types.bytes),
            iterable == types.dict(target, types.dict_value_type(iterable)),
        )
    ]


def assignment(target, value, types):
    """Constraints for variable assignment.
    
    The left hand side is either a super type or a numerically stronger type of the right hand side.
    """
    return [
        types.subtype(value, target)
    ]


def multiple_assignment(target, value, position, types):
    """Constraints for multiple assignments
    
    :param target: The type of the assignment target (LHS)
    :param value: The type of the assignment value (RHS)
    :param position: The position of the target/value in the multiple assignment
    :param types: The types object containing z3 types
    
    Cases:
        - List: a, b = [1, 2]
        - types.set: a, b = 1, "string"
        
    Ex:
        - a, b = [1, 2]
        
        The above example calls this function twice:
            * first time: target := type(a), value := type(1), position := 0
            * second time: target := type(b), value := type(2), position := 1
    """

    # List multiple assignment
    lst = [value == types.list(target)]

    # tuple multiple assignment:
    # Assert with tuples of different lengths, maintaining the correct position of the target in the tuple.
    t = []
    for cur_len in range(position + 1, len(types.tuples)):

        before_target = [getattr(types.type_sort, "tuple_{}_arg_{}".format(cur_len, i + 1))(value)
                         for i in range(position)]  # The tuple elements before the target
        after_target = [getattr(types.type_sort, "tuple_{}_arg_{}".format(cur_len, i + 1))(value)
                        for i in range(position + 1, cur_len)]  # The tuple elements after the target

        params = before_target + [target] + after_target  # The parameters to instantiate the tuple

        t.append(value == types.tuples[cur_len](*params))

    return [Or(lst + t)]


def subscript_assignment(target, types):
    """Constraints for subscript assignment
    
    Cases:
        - Index assignment
        - Slice assignment
        
    strings, bytes and tuples are immutable objects. i.e., they don't support subscript assignments
    """
    return [
        target != types.string,
        target != types.bytes,
        Not(types.subtype(target, types.tuple))
    ]


def delete_subscript(indexed, types):
    """Constraints for subscript deletion
    
    Prevent subscript deletion of tuples, strings and bytes (Immutable sequences)
    """
    return [
        Not(Or(
            indexed == types.string,
            indexed == types.bytes,
            types.subtype(indexed, types.tuple)
        ))
    ]


def body(result, new, types):
    """Constraints for body statements
    
    The body type is the super-type of all its statements, or none if no statement returns type.
    """
    return [
        Implies(new != types.none, types.subtype(new, result))
    ]


def control_flow(then, orelse, result, types):
    """Constraints for control-flow blocks (if/else, while, for)"""
    # TODO numeric casting
    return [
        Implies(orelse == types.none, result == then),
        Implies(orelse != types.none, And(
            types.subtype(then, result),
            types.subtype(orelse, result)
        ))
    ]


def for_loop(iterable, target, types):
    """Constraints for for-loop iterable and iteration target"""
    return [
        Or(
            iterable == types.list(target),
            iterable == types.set(target),
            iterable == types.dict(target, types.dict_value_type(iterable)),
            And(iterable == types.string, target == types.string),
            And(iterable == types.bytes, target == types.bytes)
        )
    ]


def try_except(then, orelse, final, result, types):
    """Constraints for try/except block"""
    return [
        types.subtype(then, result),
        types.subtype(orelse, result),
        types.subtype(final, result)
    ]


def instance_axioms(called, args, result, types):
    """Constraints for class instantiation
    
    A class instantiation corresponds to a normal function call to the __init__ function, where
    the return type will be an instance of this class.
    
    The called maybe of any user-defined type in the program, so the call is asserted
    with the __init__ function of every call
    """

    if len(args) + 1 >= len(types.funcs):  # Instantiating a class with more number of args than the max possible number
        return []

    # Assert with __init__ function of all classes in the program
    axioms = []
    for t in types.all_types:
        # Get the instance accessor from the type_sort data type.
        instance = getattr(types.type_sort, "instance")(types.all_types[t])

        # Get the __init__ function of the current class
        init_func = types.instance_attributes[t]["__init__"]

        # Assert that it's a call to this __init__ function
        axioms.append(
            And(called == types.all_types[t],
                result == instance,
                init_func == types.funcs[len(args) + 1]((instance,) + args + (types.none,))))

    return axioms


<<<<<<< HEAD
def function_call_axioms(called, args, result, types):
    """Constraints for function calls
    
    To support default arguments values, an axiom for every possible arguments length is added, provided that the
    defaults count for the function matches the inferred one.
    """
    axioms = []
    for i in range(len(args), len(types.funcs)):  # Only assert with functions with length >= call arguments length
        rem_args = i - len(args)  # The remaining arguments are expected to have default value in the func definition.
        rem_args_types = ()
        for j in range(rem_args):
            arg_idx = len(args) + j + 1
            arg_accessor = getattr(types.type_sort, "func_{}_arg_{}".format(i, arg_idx))  # Get the default arg type
            rem_args_types += (arg_accessor(called),)

        # Get the default args count accessor
        defaults_accessor = getattr(types.type_sort, "func_{}_defaults_args".format(i))
        axioms.append(And(called == types.funcs[i]((defaults_accessor(called),) + args + rem_args_types + (result,)),
                          defaults_accessor(called) >= rem_args))

    return axioms
=======
def func_call(called, args, result, types):
    if len(args) == 0:
        return called == types.funcs[0](result)

    subtype_axioms = []
    z3_args = []
    for i in range(len(args)):
        z3_arg = getattr(types.type_sort, "func_{}_arg_{}".format(len(args), i + 1))(called)
        z3_args.append(z3_arg)
        arg = args[i]
        subtype_axioms.append(types.subtype(arg, z3_arg))

    func_type = types.funcs[len(args)]
    z3_args.append(result)
    return And(subtype_axioms + [called == func_type(*z3_args)])
>>>>>>> b0dd275f


def call(called, args, result, types):
    """Constraints for calls
    
    Cases:
        - Function call
        - Class instantiation
    """
    return [
        Or(
<<<<<<< HEAD
           function_call_axioms(called, args, result, types) + instance_axioms(called, args, result, types)
=======
            [func_call(called, args, result, types)] + instance_axioms(called, args, result, types)
>>>>>>> b0dd275f
        )
    ]


def attribute(instance, attr, result, types):
    """Constraints for attribute access
    
    Assert with all classes having the attribute attr
    """
    axioms = []
    for t in types.all_types:
        if attr in types.instance_attributes[t]:
            # instance access. Ex: A().x
            type_instance = getattr(types.type_sort, "instance")(types.all_types[t])
            attr_type = types.instance_attributes[t][attr]
            axioms.append(And(instance == type_instance, result == attr_type))
        if attr in types.class_attributes[t]:
            # class access. Ex: A.x
            class_type = types.all_types[t]
            attr_type = types.class_attributes[t][attr]
            axioms.append(And(instance == class_type, result == attr_type))

    return Or(axioms)<|MERGE_RESOLUTION|>--- conflicted
+++ resolved
@@ -372,15 +372,19 @@
         init_func = types.instance_attributes[t]["__init__"]
 
         # Assert that it's a call to this __init__ function
+
+        defaults_accessor = getattr(types.type_sort, "func_{}_defaults_args".format(len(args) + 1))
+
+        # TODO default args in __init__ function
         axioms.append(
             And(called == types.all_types[t],
                 result == instance,
-                init_func == types.funcs[len(args) + 1]((instance,) + args + (types.none,))))
+                init_func == types.funcs[len(args) + 1]((defaults_accessor(init_func),) +
+                                                        (instance,) + args + (types.none,))))
 
     return axioms
 
 
-<<<<<<< HEAD
 def function_call_axioms(called, args, result, types):
     """Constraints for function calls
     
@@ -396,29 +400,23 @@
             arg_accessor = getattr(types.type_sort, "func_{}_arg_{}".format(i, arg_idx))  # Get the default arg type
             rem_args_types += (arg_accessor(called),)
 
+        # The function call args should be covariant with function definition args
+        subtype_axioms = []
+        z3_args = []
+        for j in range(len(args)):
+            z3_arg = getattr(types.type_sort, "func_{}_arg_{}".format(i, j + 1))(called)
+            z3_args.append(z3_arg)
+            arg = args[j]
+            subtype_axioms.append(types.subtype(arg, z3_arg))
+
         # Get the default args count accessor
         defaults_accessor = getattr(types.type_sort, "func_{}_defaults_args".format(i))
-        axioms.append(And(called == types.funcs[i]((defaults_accessor(called),) + args + rem_args_types + (result,)),
-                          defaults_accessor(called) >= rem_args))
+
+        # Add the axioms for function call, default args count, and arguments subtyping.
+        axioms.append(And(called == types.funcs[i]((defaults_accessor(called),) + tuple(z3_args) + rem_args_types + (result,)),
+                          defaults_accessor(called) >= rem_args, *subtype_axioms))
 
     return axioms
-=======
-def func_call(called, args, result, types):
-    if len(args) == 0:
-        return called == types.funcs[0](result)
-
-    subtype_axioms = []
-    z3_args = []
-    for i in range(len(args)):
-        z3_arg = getattr(types.type_sort, "func_{}_arg_{}".format(len(args), i + 1))(called)
-        z3_args.append(z3_arg)
-        arg = args[i]
-        subtype_axioms.append(types.subtype(arg, z3_arg))
-
-    func_type = types.funcs[len(args)]
-    z3_args.append(result)
-    return And(subtype_axioms + [called == func_type(*z3_args)])
->>>>>>> b0dd275f
 
 
 def call(called, args, result, types):
@@ -430,11 +428,7 @@
     """
     return [
         Or(
-<<<<<<< HEAD
            function_call_axioms(called, args, result, types) + instance_axioms(called, args, result, types)
-=======
-            [func_call(called, args, result, types)] + instance_axioms(called, args, result, types)
->>>>>>> b0dd275f
         )
     ]
 
