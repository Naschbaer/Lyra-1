from frontend.z3_types import And, Or, Implies, Not, Exists, Const


def add(left, right, result, types):
    """Constraints for the addition operation
    
    Cases:
        - Number_1 + Number_2 --> Stronger(Number_1, Number_2)
        - Sequence + Sequence --> Sequence
    
    Ex:
        - 1 + 2.0
        - [1, 2, 3] + [4]
        - "string" + "string2"
    
    TODO: Tuples addition
    """
    return [
        Or(
            And(types.subtype(left, types.seq), left == right, left == result),
            And(types.subtype(left, types.num), types.subtype(right, left), result == left),
            And(types.subtype(right, types.num), types.subtype(left, right), result == right),
<<<<<<< HEAD
            And(types.subtype(right, types.num), types.subtype(left, types.num), result == types.num)
=======

            # result from list addition is a list with a supertype of operands' types
            And(left == types.list(types.list_type(left)),
                right == types.list(types.list_type(right)),
                result == types.list(types.list_type(result)),
                types.subtype(types.list_type(left), types.list_type(result)),
                types.subtype(types.list_type(right), types.list_type(result)),
                ),
            And(left == types.string, right == types.string, result == types.string)
>>>>>>> b0d287cc
        ),
    ]


def mult(left, right, result, types):
    """Constraints for the multiplication operation
    
    Cases:
        - Number_1 * Number_2 --> Stronger(Number_1, Number_2)
        - Int * Sequence --> Sequence
        - Sequence * Int --> Sequence
        
    Ex:
        - 1 * 2.0
        - 3 * [1, 2]
        - b"string" * 4
    """
    return [
        Or(
            # multiplication of two booleans is an integer. Handle it separately
            And(left == types.bool, right == types.bool, result == types.int),
            And(Or(left != types.bool, right != types.bool),
                Or(
                    And(types.subtype(left, types.seq), types.subtype(right, types.int), result == left),
                    And(types.subtype(left, types.int), types.subtype(right, types.seq), result == right),
                    And(types.subtype(left, types.num), types.subtype(right, left), result == left),
                    And(types.subtype(right, types.num), types.subtype(left, right), result == right),
                    )
                )
        )
    ]


def div(left, right, result, types):
    """Constraints for the division operation

    Cases:
        - Number_1 / Number_2 --> Stronger(types.float, Stronger(Number_1, Number2))
        
    Ex:
        - True / 7
        - 3 / (1 + 2j)
    """
    return [
        And(types.subtype(left, types.num), types.subtype(right, types.num)),
        Implies(Or(left == types.complex, right == types.complex), result == types.complex),
        Implies(Not(Or(left == types.complex, right == types.complex)), result == types.float)
    ]


def arithmetic(left, right, result, is_mod, types):
    """Constraints for arithmetic operation

    Cases:
        - Number_1 (op) Number_2 --> Stronger(Number_1, Number_2)
        - String formatting
        
    Ex:
        - 2 ** 3.0
        - 3 - 4
        - "Case #%i: %i" % (u, v)
    """
    axioms = [
        And(types.subtype(left, types.num), types.subtype(right, left), result == left),
        And(types.subtype(right, types.num), types.subtype(left, right), result == right),
    ]

    if is_mod:
        axioms += [And(Or(left == types.string, left == types.bytes), result == left)]

    return [Or(axioms)]


def bitwise(left, right, result, types):
    """Constraints for arithmetic operation

    Cases:
        - (Number_1: Int/Bool) (op) (Number_2: Int/Bool) --> Stronger(Number_1, Number_2)
        
    Ex:
        - 1 & 2
        - True ^ False
    """
    return arithmetic(left, right, result, False, types) + [
        And(types.subtype(left, types.int), types.subtype(right, types.int))]


def bool_op(values, result, types):
    """Constrains for boolean operations (and/or)
    
    The result is the supertype (or numerically stronger) of all operands.
     
    Ex:
        - 2 and str --> object
        - False or 1 --> int
    """
    return [types.subtype(x, result) for x in values]


def unary_invert(unary, types):
    """Constraints for the invert unary operation
    
    Only subtypes for int are eligible for this operation (No floats)
    
    Ex:
    - ~231
    """
    return [
        types.subtype(unary, types.int)
    ]


def unary_other(unary, result, types):
    """Constraints for any unary operation except (~) and (not)
    
    Cases:
        - (op) Number --> Stronger(Int, Number)
        
    Ex:
        - -True
        - +2.0
    """
    return [
        types.subtype(unary, types.num),
        Implies(unary == types.bool, result == types.int),
        Implies(unary != types.bool, result == unary)
    ]


def if_expr(a, b, result, types):
    """Constraints for if expressions
    
    Cases:
        - (a) if (TEST) else (b) --> Super(a, b)
    """
    return [
        types.subtype(a, result),
        types.subtype(b, result)
    ]


def index(indexed, ind, result, types):
    """Constraints for index subscript
    
    Cases:
        - List[t] --> t
        - str --> str
        - bytes --> bytes
        - Dict{t1: t2} --> t2
        - Tuple(t1, t2, t3, ..., tn) --> Super(t1, t2, t3, ..., tn)
    """

    # Tuple indexing
    # Assert that 'indexed' can be a tuple of an arbitrary length, where the result is the super-type of its elements.
    t = []
    for cur_len in range(1, len(types.tuples)):
        tuple_args = [getattr(types.type_sort, "tuple_{}_arg_{}".format(cur_len, i + 1))(indexed)
                      for i in range(cur_len)]
        t.append(And(
            indexed == types.tuples[cur_len](*tuple_args),
            *[types.subtype(x, result) for x in tuple_args]
        ))

    return [
        Or(
            [indexed == types.dict(ind, result),
             And(types.subtype(ind, types.int), indexed == types.list(result)),
             And(types.subtype(ind, types.int), indexed == types.string, result == types.string),
             And(types.subtype(ind, types.int), indexed == types.bytes, result == types.bytes),
             ]
            + t
        )
    ]


def slicing(lower, upper, step, sliced, result, types):
    """Constraints for slicing subscript
    
    Cases:
        - Sequence --> Sequence
    """
    return [
        And(types.subtype(lower, types.int), types.subtype(upper, types.int), types.subtype(step, types.int),
            Or(
                sliced == types.string,
                sliced == types.bytes,
                types.subtype(sliced, types.tuple),
                sliced == types.list(types.list_type(sliced))
            ), result == sliced)
    ]


def generator(iterable, target, types):
    """Constraints for comprehension generators
    
    Ex:
        - [x for x in [1, 2]]
        - [x for x in {1, 2}]
        - [x for y in ["st", "st"] for x in y]
        - [x for x in {1: "a", 2: "b"}]
    """
    # TODO tuples
    return [
        Or(
            iterable == types.list(target),
            iterable == types.set(target),
            And(iterable == types.string, target == types.string),
            And(iterable == types.bytes, target == types.bytes),
            iterable == types.dict(target, types.dict_value_type(iterable)),
        )
    ]


def assignment(target, value, types):
    """Constraints for variable assignment.
    
    The left hand side is either a super type or a numerically stronger type of the right hand side.
    """
    return [
        types.subtype(value, target)
    ]


def subscript_assignment(target, types):
    """Constraints for subscript assignment
    
    Cases:
        - Index assignment
        - Slice assignment
        
    strings, bytes and tuples are immutable objects. i.e., they don't support subscript assignments
    """
    return [
        target != types.string,
        target != types.bytes,
        Not(types.subtype(target, types.tuple))
    ]


def delete_subscript(indexed, types):
    """Constraints for subscript deletion
    
    Prevent subscript deletion of tuples, strings and bytes (Immutable sequences)
    """
    return [
        Not(Or(
            indexed == types.string,
            indexed == types.bytes,
            types.subtype(indexed, types.tuple)
        ))
    ]


def body(result, new, types):
    """Constraints for body statements
    
    The body type is the super-type of all its statements, or none if no statement returns type.
    """
    return [
        Implies(new != types.none, result == new)
    ]


def control_flow(then, orelse, result, types):
    """Constraints for control-flow blocks (if/else, while, for)"""
    # TODO numeric casting
    return [
        Implies(orelse == types.none, result == then),
        Implies(orelse != types.none, And(
            types.subtype(then, result),
            types.subtype(orelse, result)
        ))
    ]


def for_loop(iterable, target, types):
    """Constraints for for-loop iterable and iteration target"""
    return [
        Or(
            iterable == types.list(target),
            iterable == types.set(target),
            iterable == types.dict(target, types.dict_value_type(iterable)),
            And(iterable == types.string, target == types.string),
            And(iterable == types.bytes, target == types.bytes)
        )
    ]


def try_except(then, orelse, final, result, types):
    """Constraints for try/except block"""
    return [
        types.subtype(then, result),
        types.subtype(orelse, result),
        types.subtype(final, result)
    ]


def one_type_instantiation(class_name, args, result, types):
    """Constraints for class instantiation, if the class name is known
    
    :param class_name: The class to be instantiated
    :param args: the types of the arguments passed to the class instantiation
    :param result: The resulting instance from instantiation
    :param types: Z3Types object for this inference program
    """
    init_args_count = types.class_to_init_count[class_name]

    # Get the instance accessor from the type_sort data type.
    instance = getattr(types.type_sort, "instance")(types.all_types[class_name])

    # Get the __init__ function of the this class
    init_func = types.instance_attributes[class_name]["__init__"]

    # Assert that it's a call to this __init__ function

    # Get the default args count
    defaults_accessor = getattr(types.type_sort, "func_{}_defaults_args".format(init_args_count))
    default_count = defaults_accessor(init_func)

    rem_args_count = init_args_count - len(args) - 1
    rem_args = []
    for i in range(rem_args_count):
        arg_idx = len(args) + i + 2
        # Get the default arg type
        arg_accessor = getattr(types.type_sort, "func_{}_arg_{}".format(init_args_count, arg_idx))
        rem_args.append(arg_accessor(init_func))

    all_args = (instance,) + args + tuple(rem_args) + (types.none,)  # The return type of __init__ is None
    z3_func_args = (default_count,) + all_args
    # Assert that it's a call to this __init__ function
    return And(
        result == instance,
        init_func == types.funcs[len(args) + len(rem_args) + 1](z3_func_args), default_count >= rem_args_count)


def instance_axioms(called, args, result, types):
    """Constraints for class instantiation
    
    A class instantiation corresponds to a normal function call to the __init__ function, where
    the return type will be an instance of this class.
    
    The called maybe of any user-defined type in the program, so the call is asserted
    with the __init__ function of every call
    """

    if len(args) + 1 >= len(types.funcs):  # Instantiating a class with more number of args than the max possible number
        return []

    # Assert with __init__ function of all classes in the program
    axioms = []
    for t in types.all_types:
        axioms.append(And(one_type_instantiation(t, args, result, types),
                          called == types.all_types[t]))
    return axioms


def function_call_axioms(called, args, result, types):
    """Constraints for function calls
    
    To support default arguments values, an axiom for every possible arguments length is added, provided that the
    defaults count for the function matches the inferred one.
    """
    axioms = []
    for i in range(len(args), len(types.funcs)):  # Only assert with functions with length >= call arguments length
        rem_args = i - len(args)  # The remaining arguments are expected to have default value in the func definition.
        if rem_args > types.config.max_default_args:
            break
        rem_args_types = ()
        for j in range(rem_args):
            arg_idx = len(args) + j + 1
            arg_accessor = getattr(types.type_sort, "func_{}_arg_{}".format(i, arg_idx))  # Get the default arg type
            rem_args_types += (arg_accessor(called),)

        # Get the default args count accessor
        defaults_accessor = getattr(types.type_sort, "func_{}_defaults_args".format(i))
        defaults_count = defaults_accessor(called)
        # Add the axioms for function call, default args count, and arguments subtyping.
        axioms.append(And(called == types.funcs[i]((defaults_accessor(called),) + tuple(args) + rem_args_types + (result,)),

                          defaults_count >= rem_args,
                          defaults_count <= types.config.max_default_args))
    return axioms

def generic_call(called, args, result, types, tv):
    is_generic = called == types.generic(types.type_var(called), types.generic_func(called))
    under_upper = types.subtype(tv, types.upper(types.type_var(called)))
    x = tv
    def mysubst(a):
        return types.subst(a, types.type_var(called), x)
    called_func = types.generic_func(called)

    if len(args) == 0:
        res = mysubst(called_func) == types.funcs[0](result)
    else:
        subtype_axioms = []
        z3_args = []
        for i in range(len(args)):
            z3_arg = mysubst(getattr(types.type_sort, "func_{}_arg_{}".format(len(args), i + 1))(called_func))
            z3_args.append(z3_arg)
            arg = args[i]
            subtype_axioms.append(types.subtype(arg, z3_arg))

        func_type = types.funcs[len(args)]
        z3_args.append(result)
        res = And(subtype_axioms + [mysubst(called_func) == func_type(*z3_args)])
    return And(is_generic, under_upper, res)


def call(called, args, result, types, tv):
    """Constraints for calls
    
    Cases:
        - Function call
        - Class instantiation
    """
    return [
        Or(
<<<<<<< HEAD
            [func_call(called, args, result, types)] + [generic_call(called, args, result, types, tv) ] + instance_axioms(called, args, result, types)
=======
            function_call_axioms(called, args, result, types) + instance_axioms(called, args, result, types)
>>>>>>> b0d287cc
        )
    ]


def attribute(instance, attr, result, types):
    """Constraints for attribute access
    
    Assert with all classes having the attribute attr
    """
    axioms = []
    for t in types.all_types:
        if attr in types.instance_attributes[t]:
            # instance access. Ex: A().x
            type_instance = getattr(types.type_sort, "instance")(types.all_types[t])
            attr_type = types.instance_attributes[t][attr]
            axioms.append(And(instance == type_instance, result == attr_type))
        if attr in types.class_attributes[t]:
            # class access. Ex: A.x
            class_type = types.all_types[t]
            attr_type = types.class_attributes[t][attr]
            axioms.append(And(instance == class_type, result == attr_type))

    return Or(axioms)<|MERGE_RESOLUTION|>--- conflicted
+++ resolved
@@ -20,9 +20,6 @@
             And(types.subtype(left, types.seq), left == right, left == result),
             And(types.subtype(left, types.num), types.subtype(right, left), result == left),
             And(types.subtype(right, types.num), types.subtype(left, right), result == right),
-<<<<<<< HEAD
-            And(types.subtype(right, types.num), types.subtype(left, types.num), result == types.num)
-=======
 
             # result from list addition is a list with a supertype of operands' types
             And(left == types.list(types.list_type(left)),
@@ -32,7 +29,6 @@
                 types.subtype(types.list_type(right), types.list_type(result)),
                 ),
             And(left == types.string, right == types.string, result == types.string)
->>>>>>> b0d287cc
         ),
     ]
 
@@ -416,7 +412,7 @@
                           defaults_count <= types.config.max_default_args))
     return axioms
 
-def generic_call(called, args, result, types, tv):
+def generic_call_axioms(called, args, result, types, tv):
     is_generic = called == types.generic(types.type_var(called), types.generic_func(called))
     under_upper = types.subtype(tv, types.upper(types.type_var(called)))
     x = tv
@@ -438,7 +434,7 @@
         func_type = types.funcs[len(args)]
         z3_args.append(result)
         res = And(subtype_axioms + [mysubst(called_func) == func_type(*z3_args)])
-    return And(is_generic, under_upper, res)
+    return [And(is_generic, under_upper, res)]
 
 
 def call(called, args, result, types, tv):
@@ -450,11 +446,9 @@
     """
     return [
         Or(
-<<<<<<< HEAD
-            [func_call(called, args, result, types)] + [generic_call(called, args, result, types, tv) ] + instance_axioms(called, args, result, types)
-=======
-            function_call_axioms(called, args, result, types) + instance_axioms(called, args, result, types)
->>>>>>> b0d287cc
+            function_call_axioms(called, args, result, types) +
+            generic_call_axioms(called, args, result, types, tv) +
+            instance_axioms(called, args, result, types)
         )
     ]
 
