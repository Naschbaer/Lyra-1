--- conflicted
+++ resolved
@@ -43,7 +43,6 @@
             return False
         return self.parent_context.has_variable(var_name)
 
-<<<<<<< HEAD
     def has_var_in_children(self, var_name):
         """Check if the variable exists in this context or in children contexts"""
         if var_name in self.types_map:
@@ -63,7 +62,7 @@
             except NameError:
                 continue
         raise NameError("Name {} is not defined".format(var_name))
-=======
+
     def has_annotated_func(self, func_name):
         """Check if this context (or parent context) has an annotated function `func_name`"""
         if func_name in self.annotated_functions:
@@ -79,4 +78,3 @@
         if self.parent_context is None:
             raise NameError("Name {} is not defined".format(func_name))
         return self.parent_context.get_annotated_func(func_name)
->>>>>>> c3dfb514
