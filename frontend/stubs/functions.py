"""Stub file for built in functions"""
from typing import TypeVar, List, Tuple, Dict

T = TypeVar("T")
U = TypeVar("U")
Num = TypeVar("Num", bound=complex)
Str = TypeVar("Str", str, bytes)
Seq = TypeVar("Seq", Str, List[T])
NumOrStr = TypeVar("NumOrStr", Num, Str)
NumOrStrNoComplex = TypeVar("NumOrStr", bool, int, float, Str)


def abs(x: Num) -> Num:
    """Return the absolute value of the argument. """
    pass


def all(_: Seq) -> bool:
    """
    Return True if bool(x) is True for all values x in the iterable.

    If the iterable is empty, return True.
    """
    pass


def any(_: Seq) -> bool:
    """
    Return True if bool(x) is True for any x in the iterable.

    If the iterable is empty, return False.
    """
    pass


def ascii(_: object) -> str:
    """
    Return an ASCII-only representation of an object.

    As repr(), return a string containing a printable representation of an
    object, but escape the non-ASCII characters in the string returned by
    repr() using \\x, \\u or \\U escapes. This generates a string similar
    to that returned by repr() in Python 2.
    """
    pass


def bin(_: int) -> str:
    """
    Return the binary representation of an integer.

       >>> bin(2796202)
       '0b1010101010101010101010'
    """
    pass


def bool(_: object = None) -> bool:
    """Convert a value to a Boolean."""
    pass


def bytes(_: bytes = None) -> bytes:
    """Return a new "bytes" object."""
    pass


def callable(_: object) -> bool:
    """
    Return whether the object is callable (i.e., some kind of function).

    Note that classes are callable, as are instances of classes with a
    __call__() method.
    """
    pass


def chr(_: int) -> str:
    """ Return a Unicode string of one character with ordinal i; 0 <= i <= 0x10ffff. """
    pass


def complex(_: NumOrStr = None) -> complex:
    """Create a complex number"""
    pass


def dict(_: Dict[T, U] = None) -> Dict[T, U]:
    """Create a new dictionary.
    Make argument of type Mappable after implementing interfaces
    """
    pass


def dir(_: object = None) -> List[str]:
    """Return the list of names in the current local scope."""
    pass


def divmod(_: float, __: float) -> Tuple[int, int]:
    """ Return the tuple (x//y, x%y).  Invariant: div*y + mod == x. """
    pass


def float(_: NumOrStrNoComplex = None) -> float:
    """Convert a string or a number to floating point."""
    pass


def format(_: object) -> str:
    """Convert a value to a "formatted" representation."""
    pass


def hash(_: object) -> int:
    """
    Return the hash value for the given object.
    
    Two objects that compare equal must also have the same hash value, but the
    reverse is not necessarily true."""
    pass


def id(_: object) -> int:
    """
    Return the identity of an object.

    This is guaranteed to be unique among simultaneously existing objects.
    (CPython uses the object's memory address.)
    """
    pass


def input(_: object = None) -> str:
    """
    Read a string from standard input.  The trailing newline is stripped.

    The prompt string, if given, is printed to standard output without a
    trailing newline before reading input.

    If the user hits EOF (*nix: Ctrl-D, Windows: Ctrl-Z+Return), raise EOFError.
    On *nix systems, readline is used if available.
    """
    pass


def int(_: NumOrStrNoComplex = None, base: int = 10) -> int:
    """Convert a number or string to an integer."""
    pass


def len(_: Seq) -> int:
    """ Return the number of items in a container. """
    pass


def max(_: List[T]) -> T:
    """Return the maximum object from the list any
    
    TODO:
        - Verify that the argument is comparable
        - Add support for different iterable objects
    """
    pass


def object() -> object:
    """Return a new featureless object."""
    pass


def oct(_: int) -> str:
    """
    Return the octal representation of an integer.

       >>> oct(342391)
       '0o1234567'
    """
    pass


def pow(x, y):
    """Equivalent to x**y"""
    return x ** y


def print(_: object) -> None:
    """Print an object"""
    pass


def range(x: int) -> List[int]:
    """Return a list of int from 0 (inclusive) to `x` (exclusive)
    
    TODO: make it RangeObject after implementing interfaces
    """
    pass


def repr(_: object) -> str:
    """
    Return the canonical string representation of the object.

    For many object types, including most builtins, eval(repr(obj)) == obj.
    """
    pass


def reversed(_: List[T]) -> List[T]:
    """Return a reversed version of the input list
    
    TODO: make it return reversed object after implementing interfaces
    """
    pass


def round(_: float) -> int:
    """
    round(number[, ndigits]) -> number

    Round a number to a given precision in decimal digits (default 0 digits).
    This returns an int when called with one argument, otherwise the
    same type as the number. ndigits may be negative.
    """
    pass


<<<<<<< HEAD
def str(_: object = None) -> str:
=======
def sorted(_: List[T]) -> List[T]:
    """Return the input list in a sorted order
    
    TODO: Add support for different iterable objects
    """
    pass


def str(_: object) -> str:
>>>>>>> f691f766
    """Return a str version of object."""
    pass


def sum(_: List[Num]) -> Num:
    """Return the sum of numbers in a list
    
    TODO: Add support for different iterable objects
    """
    pass<|MERGE_RESOLUTION|>--- conflicted
+++ resolved
@@ -225,19 +225,15 @@
     pass
 
 
-<<<<<<< HEAD
-def str(_: object = None) -> str:
-=======
 def sorted(_: List[T]) -> List[T]:
     """Return the input list in a sorted order
-    
+
     TODO: Add support for different iterable objects
     """
     pass
 
 
-def str(_: object) -> str:
->>>>>>> f691f766
+def str(_: object = None) -> str:
     """Return a str version of object."""
     pass
 
