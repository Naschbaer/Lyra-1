"""Stub file for built in functions"""
from typing import TypeVar, List, Tuple, Dict

<<<<<<< HEAD
Any = TypeVar("Any")
Any2 = TypeVar("Any2")
Num = TypeVar("Num", bool, int, float, complex)
Str = TypeVar("Str", str, bytes)
Seq = TypeVar("Seq", Str, List[Any])
=======
T = TypeVar("Any")
U = TypeVar("Any2")
Num = TypeVar("Num", bound=complex)
Str = TypeVar("Str", str, bytes)
Seq = TypeVar("Seq", Str, List[T])
>>>>>>> 1ae1d248
NumOrStr = TypeVar("NumOrStr", Num, Str)


def abs(x: Num) -> Num:
    """Return the absolute value of the argument. """
    pass


def all(_: Seq) -> bool:
    """
    Return True if bool(x) is True for all values x in the iterable.

    If the iterable is empty, return True.
    """
    pass


def any(_: Seq) -> bool:
    """
    Return True if bool(x) is True for any x in the iterable.

    If the iterable is empty, return False.
    """
    pass


def ascii(_: object) -> str:
    """
    Return an ASCII-only representation of an object.

    As repr(), return a string containing a printable representation of an
    object, but escape the non-ASCII characters in the string returned by
    repr() using \\x, \\u or \\U escapes. This generates a string similar
    to that returned by repr() in Python 2.
    """
    pass


def bin(_: int) -> str:
    """
    Return the binary representation of an integer.

       >>> bin(2796202)
       '0b1010101010101010101010'
    """
    pass


def bool(_: object) -> bool:
    """Convert a value to a Boolean."""
    pass


def bytes(_: bytes) -> bytes:
    """Return a new "bytes" object."""
    pass


def callable(_: object) -> bool:
    """
    Return whether the object is callable (i.e., some kind of function).

    Note that classes are callable, as are instances of classes with a
    __call__() method.
    """
    pass


def chr(_: int) -> str:
    """ Return a Unicode string of one character with ordinal i; 0 <= i <= 0x10ffff. """
    pass


def complex() -> complex:
    """Create a complex number"""
    pass


<<<<<<< HEAD
def dict() -> Dict[Any, Any2]:
=======
def dict() -> Dict[T, U]:
>>>>>>> 1ae1d248
    """Create a new dictionary."""
    pass


def dir() -> List[str]:
    """Return the list of names in the current local scope."""
    pass


def divmod(_: float, __: float) -> Tuple[int, int]:
    """ Return the tuple (x//y, x%y).  Invariant: div*y + mod == x. """
    pass


def float(_: NumOrStr) -> float:
    """Convert a string or a number to floating point."""
    pass


def format(_: object) -> str:
    """Convert a value to a "formatted" representation."""
    pass


def hash(_: object) -> int:
    """
    Return the hash value for the given object.
    
    Two objects that compare equal must also have the same hash value, but the
    reverse is not necessarily true."""
    pass


def id(_: object) -> int:
    """
    Return the identity of an object.

    This is guaranteed to be unique among simultaneously existing objects.
    (CPython uses the object's memory address.)
    """
    pass


def input() -> str:
    """
    Read a string from standard input.  The trailing newline is stripped.

    The prompt string, if given, is printed to standard output without a
    trailing newline before reading input.

    If the user hits EOF (*nix: Ctrl-D, Windows: Ctrl-Z+Return), raise EOFError.
    On *nix systems, readline is used if available.
    """
    pass


def int(_: NumOrStr) -> int:
    """Convert a number or string to an integer."""
    pass


def len(_: Seq) -> int:
    """ Return the number of items in a container. """
    pass


def object() -> object:
    """Return a new featureless object."""
    pass


def oct(_: int) -> str:
    """
    Return the octal representation of an integer.

       >>> oct(342391)
       '0o1234567'
    """
    pass


def pow(x, y):
    """Equivalent to x**y"""
    return x ** y


<<<<<<< HEAD
def range(x: int) -> List[int]:
    """Return a list of int from 0 (inclusive) to `x` (exclusive)"""
    pass


=======
>>>>>>> 1ae1d248
def repr(_: object) -> str:
    """
    Return the canonical string representation of the object.

    For many object types, including most builtins, eval(repr(obj)) == obj.
    """
    pass


def round(_: float) -> int:
    """
    round(number[, ndigits]) -> number

    Round a number to a given precision in decimal digits (default 0 digits).
    This returns an int when called with one argument, otherwise the
    same type as the number. ndigits may be negative.
    """
    pass


def str(_: object) -> str:
    """Return a str version of object."""
    pass<|MERGE_RESOLUTION|>--- conflicted
+++ resolved
@@ -1,19 +1,11 @@
 """Stub file for built in functions"""
 from typing import TypeVar, List, Tuple, Dict
 
-<<<<<<< HEAD
-Any = TypeVar("Any")
-Any2 = TypeVar("Any2")
-Num = TypeVar("Num", bool, int, float, complex)
-Str = TypeVar("Str", str, bytes)
-Seq = TypeVar("Seq", Str, List[Any])
-=======
 T = TypeVar("Any")
 U = TypeVar("Any2")
 Num = TypeVar("Num", bound=complex)
 Str = TypeVar("Str", str, bytes)
 Seq = TypeVar("Seq", Str, List[T])
->>>>>>> 1ae1d248
 NumOrStr = TypeVar("NumOrStr", Num, Str)
 
 
@@ -92,11 +84,7 @@
     pass
 
 
-<<<<<<< HEAD
-def dict() -> Dict[Any, Any2]:
-=======
 def dict() -> Dict[T, U]:
->>>>>>> 1ae1d248
     """Create a new dictionary."""
     pass
 
@@ -183,14 +171,11 @@
     return x ** y
 
 
-<<<<<<< HEAD
 def range(x: int) -> List[int]:
     """Return a list of int from 0 (inclusive) to `x` (exclusive)"""
     pass
 
 
-=======
->>>>>>> 1ae1d248
 def repr(_: object) -> str:
     """
     Return the canonical string representation of the object.
